--- conflicted
+++ resolved
@@ -2090,12 +2090,10 @@
         return getGenericError(encapsulatingSourceSection, String.format(CANNOT_MAKE_VECTOR_OF_MODE, mode));
     }
 
-<<<<<<< HEAD
     public static RError getRowNamesStringOrInt(SourceSection encapsulatingSourceSection, String type) {
         return getGenericError(encapsulatingSourceSection, String.format(ROWNAMES_STRING_OR_INT, type));
     }
 
-=======
     public static RError getDuplicateSwitchDefaults(SourceSection enSourceSection, String defaultValue1, String defaultValue2) {
         return getGenericError(enSourceSection, String.format(DUPLICATE_SWITCH_DEFAULT, defaultValue1, defaultValue2));
     }
@@ -2131,5 +2129,4 @@
     public static RError getNrowZero(SourceSection encapsulatingSourceSection) {
         return getGenericError(encapsulatingSourceSection, NROW_ZERO);
     }
->>>>>>> 705527c4
 }