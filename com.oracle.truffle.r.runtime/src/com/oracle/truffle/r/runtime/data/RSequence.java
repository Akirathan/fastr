--- conflicted
+++ resolved
@@ -79,15 +79,9 @@
         throw RInternalError.shouldNotReachHere();
     }
 
-<<<<<<< HEAD
-    public final RVector createVector() {
-        RVector result = internalCreateVector();
-        MemoryTracer.reportCopying(this, result);
-=======
     public final RVector<?> createVector() {
         RVector<?> result = internalCreateVector();
         MemoryCopyTracer.reportCopying(this, result);
->>>>>>> bd84f9ec
         return result;
     }
 
