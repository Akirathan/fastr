/*
 * Copyright (c) 2014, 2016, Oracle and/or its affiliates. All rights reserved.
 * DO NOT ALTER OR REMOVE COPYRIGHT NOTICES OR THIS FILE HEADER.
 *
 * This code is free software; you can redistribute it and/or modify it
 * under the terms of the GNU General Public License version 2 only, as
 * published by the Free Software Foundation.
 *
 * This code is distributed in the hope that it will be useful, but WITHOUT
 * ANY WARRANTY; without even the implied warranty of MERCHANTABILITY or
 * FITNESS FOR A PARTICULAR PURPOSE.  See the GNU General Public License
 * version 2 for more details (a copy is included in the LICENSE file that
 * accompanied this code).
 *
 * You should have received a copy of the GNU General Public License version
 * 2 along with this work; if not, write to the Free Software Foundation,
 * Inc., 51 Franklin St, Fifth Floor, Boston, MA 02110-1301 USA.
 *
 * Please contact Oracle, 500 Oracle Parkway, Redwood Shores, CA 94065 USA
 * or visit www.oracle.com if you need additional information or have any
 * questions.
 */
package com.oracle.truffle.r.nodes.builtin.base;

import static com.oracle.truffle.r.runtime.builtins.RBehavior.COMPLEX;
import static com.oracle.truffle.r.runtime.builtins.RBuiltinKind.PRIMITIVE;

<<<<<<< HEAD
=======
import com.oracle.truffle.api.dsl.Cached;
>>>>>>> bd84f9ec
import com.oracle.truffle.api.dsl.Specialization;
import com.oracle.truffle.api.frame.VirtualFrame;
import com.oracle.truffle.r.nodes.builtin.CastBuilder;
import com.oracle.truffle.r.nodes.builtin.RBuiltinNode;
<<<<<<< HEAD
=======
import com.oracle.truffle.r.nodes.function.visibility.GetVisibilityNode;
>>>>>>> bd84f9ec
import com.oracle.truffle.r.runtime.RError;
import com.oracle.truffle.r.runtime.RRuntime;
import com.oracle.truffle.r.runtime.builtins.RBuiltin;
<<<<<<< HEAD
import com.oracle.truffle.r.runtime.context.RContext;
=======
>>>>>>> bd84f9ec
import com.oracle.truffle.r.runtime.data.RDataFactory;
import com.oracle.truffle.r.runtime.data.RList;
import com.oracle.truffle.r.runtime.data.RStringVector;

<<<<<<< HEAD
=======
// TODO The base package manual says this is a primitive but GNU R implements it as .Internal.
// That causes problems as the .Internal adds another layer of visibility setting that
// gets the wrong result. I believe that the only way to handle it as a .Internal would be to
// set noEvalArgs and evaluate the argument here and set the visibility explicitly.
>>>>>>> bd84f9ec
@RBuiltin(name = "withVisible", kind = PRIMITIVE, parameterNames = "x", behavior = COMPLEX)
public abstract class WithVisible extends RBuiltinNode {

<<<<<<< HEAD
    @Specialization(guards = "!isRMissing(x)")
    protected RList withVisible(Object x) {
        // (LS) temporarily disabled to enable parallel benchmarks
        // if (FastROptions.IgnoreVisibility.getBooleanValue()) {
        // RError.warning(this, RError.Message.GENERIC, "using withVisible with IgnoreVisibility");
        // }
=======
    private static final RStringVector LISTNAMES = (RStringVector) RDataFactory.createStringVector(new String[]{"value", "visible"}, RDataFactory.COMPLETE_VECTOR).makeSharedPermanent();
>>>>>>> bd84f9ec

    @Override
    protected void createCasts(CastBuilder casts) {
        casts.arg("x").mustNotBeMissing(RError.Message.ARGUMENT_MISSING, "x");
    }

    @Specialization
    protected RList withVisible(VirtualFrame frame, Object x,
                    @Cached("create()") GetVisibilityNode visibility) {
        Object[] data = new Object[]{x, RRuntime.asLogical(visibility.execute(frame))};
        return RDataFactory.createList(data, LISTNAMES);
    }
}<|MERGE_RESOLUTION|>--- conflicted
+++ resolved
@@ -25,49 +25,27 @@
 import static com.oracle.truffle.r.runtime.builtins.RBehavior.COMPLEX;
 import static com.oracle.truffle.r.runtime.builtins.RBuiltinKind.PRIMITIVE;
 
-<<<<<<< HEAD
-=======
 import com.oracle.truffle.api.dsl.Cached;
->>>>>>> bd84f9ec
 import com.oracle.truffle.api.dsl.Specialization;
 import com.oracle.truffle.api.frame.VirtualFrame;
 import com.oracle.truffle.r.nodes.builtin.CastBuilder;
 import com.oracle.truffle.r.nodes.builtin.RBuiltinNode;
-<<<<<<< HEAD
-=======
 import com.oracle.truffle.r.nodes.function.visibility.GetVisibilityNode;
->>>>>>> bd84f9ec
 import com.oracle.truffle.r.runtime.RError;
 import com.oracle.truffle.r.runtime.RRuntime;
 import com.oracle.truffle.r.runtime.builtins.RBuiltin;
-<<<<<<< HEAD
-import com.oracle.truffle.r.runtime.context.RContext;
-=======
->>>>>>> bd84f9ec
 import com.oracle.truffle.r.runtime.data.RDataFactory;
 import com.oracle.truffle.r.runtime.data.RList;
 import com.oracle.truffle.r.runtime.data.RStringVector;
 
-<<<<<<< HEAD
-=======
 // TODO The base package manual says this is a primitive but GNU R implements it as .Internal.
 // That causes problems as the .Internal adds another layer of visibility setting that
 // gets the wrong result. I believe that the only way to handle it as a .Internal would be to
 // set noEvalArgs and evaluate the argument here and set the visibility explicitly.
->>>>>>> bd84f9ec
 @RBuiltin(name = "withVisible", kind = PRIMITIVE, parameterNames = "x", behavior = COMPLEX)
 public abstract class WithVisible extends RBuiltinNode {
 
-<<<<<<< HEAD
-    @Specialization(guards = "!isRMissing(x)")
-    protected RList withVisible(Object x) {
-        // (LS) temporarily disabled to enable parallel benchmarks
-        // if (FastROptions.IgnoreVisibility.getBooleanValue()) {
-        // RError.warning(this, RError.Message.GENERIC, "using withVisible with IgnoreVisibility");
-        // }
-=======
     private static final RStringVector LISTNAMES = (RStringVector) RDataFactory.createStringVector(new String[]{"value", "visible"}, RDataFactory.COMPLETE_VECTOR).makeSharedPermanent();
->>>>>>> bd84f9ec
 
     @Override
     protected void createCasts(CastBuilder casts) {
