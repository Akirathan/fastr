--- conflicted
+++ resolved
@@ -31,10 +31,7 @@
 import com.oracle.truffle.r.runtime.builtins.RBehavior;
 import com.oracle.truffle.r.runtime.builtins.RBuiltinDescriptor;
 import com.oracle.truffle.r.runtime.builtins.RBuiltinKind;
-<<<<<<< HEAD
-=======
 import com.oracle.truffle.r.runtime.builtins.RSpecialFactory;
->>>>>>> bd84f9ec
 import com.oracle.truffle.r.runtime.nodes.RNode;
 
 public final class RBuiltinFactory extends RBuiltinDescriptor {
@@ -42,13 +39,8 @@
     private final Function<RNode[], RBuiltinNode> constructor;
 
     RBuiltinFactory(String name, Class<?> builtinNodeClass, RVisibility visibility, String[] aliases, RBuiltinKind kind, ArgumentsSignature signature, int[] nonEvalArgs, boolean splitCaller,
-<<<<<<< HEAD
-                    boolean alwaysSplit, RDispatch dispatch, Function<RNode[], RBuiltinNode> constructor, RBehavior behavior) {
-        super(name, builtinNodeClass, visibility, aliases, kind, signature, nonEvalArgs, splitCaller, alwaysSplit, dispatch, behavior);
-=======
                     boolean alwaysSplit, RDispatch dispatch, Function<RNode[], RBuiltinNode> constructor, RBehavior behavior, RSpecialFactory specialCall) {
         super(name, builtinNodeClass, visibility, aliases, kind, signature, nonEvalArgs, splitCaller, alwaysSplit, dispatch, behavior, specialCall);
->>>>>>> bd84f9ec
         this.constructor = constructor;
     }
 
