/*
 * Copyright (c) 2015, 2019, Oracle and/or its affiliates. All rights reserved.
 * DO NOT ALTER OR REMOVE COPYRIGHT NOTICES OR THIS FILE HEADER.
 *
 * This code is free software; you can redistribute it and/or modify it
 * under the terms of the GNU General Public License version 3 only, as
 * published by the Free Software Foundation.
 *
 * This code is distributed in the hope that it will be useful, but WITHOUT
 * ANY WARRANTY; without even the implied warranty of MERCHANTABILITY or
 * FITNESS FOR A PARTICULAR PURPOSE.  See the GNU General Public License
 * version 3 for more details (a copy is included in the LICENSE file that
 * accompanied this code).
 *
 * You should have received a copy of the GNU General Public License version
 * 3 along with this work; if not, write to the Free Software Foundation,
 * Inc., 51 Franklin St, Fifth Floor, Boston, MA 02110-1301 USA.
 *
 * Please contact Oracle, 500 Oracle Parkway, Redwood Shores, CA 94065 USA
 * or visit www.oracle.com if you need additional information or have any
 * questions.
 */

// A very simple test of the R FFI interface

#define USE_RINTERNALS
#include <R.h>
#include <Rdefines.h>
#include <Rinterface.h>
#include <Rinternals.h>
#include <Rmath.h>
#include <R_ext/Connections.h>
#include <R_ext/Parse.h>
#include <string.h>
#include <stdint.h>
#include "testrffi.h"

#define K_RMULTINOM 4

void dotCModifiedArguments(int* len, int* idata, double* rdata, int* ldata, char** cdata) {
    for (int i = 0; i < len[0]; i++) {
	idata[i] ++;
    }
    for (int i = 0; i < len[0]; i++) {
	rdata[i] *= 0.2;
    }
    for (int i = 0; i < len[0]; i++) {
    ldata[i] = ldata[i] == 0 ? 1 : 0;
    }
    for (int i = 0; i < len[0]; i++) {
        for (int j = 0; cdata[i][j] != 0; j++) {
            char c = cdata[i][j];
            cdata[i][j] = (c >= '0' && c <= '9') ? c - '0' + 'a' : 'r';
        }
    }
}

SEXP addInt(SEXP a, SEXP b) {
	int aInt = INTEGER_VALUE(a);
	int bInt = INTEGER_VALUE(b);
	return ScalarInteger(aInt + bInt);
}

SEXP addDouble(SEXP a, SEXP b) {
	double aDouble = NUMERIC_VALUE(a);
	double bDouble = NUMERIC_VALUE(b);
	return ScalarReal(aDouble + bDouble);
}

SEXP populateIntVector(SEXP n) {
    SEXP v;
    int intN = INTEGER_VALUE(n);
    PROTECT(v = allocVector(INTSXP, intN));
    int i;
    for (i = 0; i < intN; i++) {
    	INTEGER(v)[i] = i;
    }
    UNPROTECT(1);
    return v;
}

SEXP populateLogicalVector(SEXP n) {
    SEXP v;
    int intN = INTEGER_VALUE(n);
    PROTECT(v = allocVector(LGLSXP, intN));
    int i;
    for (i = 0; i < intN; i++) {
    	LOGICAL(v)[i] = i == 0 ? TRUE : i == 1 ? NA_INTEGER : FALSE;
    }
    UNPROTECT(1);
    return v;
}

SEXP createExternalPtr(SEXP addr, SEXP tag, SEXP prot) {
	return R_MakeExternalPtr((void *) (long) INTEGER_VALUE(addr), tag, prot);
}

SEXP getExternalPtrAddr(SEXP eptr) {
	return ScalarInteger((intptr_t) R_ExternalPtrAddr(eptr));
}

SEXP invoke_TYPEOF(SEXP x) {
	return ScalarInteger(TYPEOF(x));
}

SEXP invoke_error(SEXP msg) {
	error(R_CHAR(STRING_ELT(msg, 0)));
}

// returns a
SEXP dot_external_access_args(SEXP args) {
	args = CDR(args);
	int index = 0;
	SEXP list;
	PROTECT(list = allocVector(VECSXP, length(args)));
	for (; args != R_NilValue; args = CDR(args)) {
		SEXP tag = TAG(args);
		SEXP value = CAR(args);
		SEXP listElement;
		PROTECT(listElement = allocVector(VECSXP, 2));
		SET_VECTOR_ELT(listElement, 0, tag);
		SEXP firstValue = R_NilValue;
		if (length(value) == 0) {
			firstValue = PROTECT(R_NilValue);
		} else {
			switch (TYPEOF(value)) {
			case LGLSXP:
			case INTSXP:{
				PROTECT(firstValue = allocVector(INTSXP, 1));
				INTEGER(firstValue)[0] = INTEGER(value)[0];
				break;
			}
			case REALSXP: {
				PROTECT(firstValue = allocVector(REALSXP, 1));
				REAL(firstValue)[0] = REAL(value)[0];
				break;
			}
			case STRSXP:
				PROTECT(firstValue = ScalarString(STRING_ELT(value, 0)));
				break;
			case RAWSXP: {
				PROTECT(firstValue = allocVector(RAWSXP, 1));
				RAW(firstValue)[0] = RAW(value)[0];
				break;
			}
			default:
				firstValue = PROTECT(R_NilValue);
			}
		}

		SET_VECTOR_ELT(listElement, 1, firstValue);
		SET_VECTOR_ELT(list, index, listElement);
		UNPROTECT(1); // firstValue
		UNPROTECT(1); // listElement
		index++;
	}
	UNPROTECT(1); // list
	return list;
}

SEXP invoke_isString(SEXP s) {
  return ScalarLogical(isString(s));
}

SEXP invoke12(SEXP a1, SEXP a2, SEXP a3, SEXP a4, SEXP a5, SEXP a6, SEXP a7, SEXP a8, SEXP a9, SEXP a10, SEXP a11, SEXP a12) {
	return a12;
}

SEXP interactive(void) {
	return ScalarLogical(R_Interactive);
}

SEXP tryEval(SEXP expr, SEXP env) {
	int error = 0;
	SEXP r = R_tryEval(expr, env, &error);
	SEXP v;
	PROTECT(v = allocVector(VECSXP, 2));
	if (error) {
		r = R_NilValue;
	}
	SET_VECTOR_ELT(v, 0, r);
	SET_VECTOR_ELT(v, 1, ScalarLogical(error));
	UNPROTECT(1);
	return v;
}

SEXP rHomeDir() {
	char *dir = R_HomeDir();
	return ScalarString(mkChar(dir));
}

SEXP nestedCall1(SEXP upcall, SEXP env) {
	SEXP vec;
	PROTECT(vec = allocVector(INTSXP, 10));
	int *vecstar = INTEGER(vec);
	for (int i = 0; i < 10; i++) {
		vecstar[i] = i + 1;
	}
	SEXP upcallResult = tryEval(upcall, env);
	int *vecstar2 = INTEGER(vec);
	int ok = vecstar == vecstar2;
	if (ok) {
		for (int i = 0; i < 10; i++) {
			if (vecstar[i] != i + 1) {
				ok = 0;
				break;
			}
		}
	}
	SEXP result;
	PROTECT(result = allocVector(VECSXP, 2));
	SET_VECTOR_ELT(result, 0, upcallResult);
	SET_VECTOR_ELT(result, 1, ScalarLogical(ok));
	UNPROTECT(2);
	return result;
}

SEXP nestedCall2(SEXP v) {
	SEXP sumVec;
	PROTECT(sumVec = allocVector(INTSXP, 1));
	int len = Rf_length(v);
	int sum = 0;
	for (int i = 0; i < len; i++) {
		sum += INTEGER(v)[i];
	}
	INTEGER(sumVec)[0] = sum;
	UNPROTECT(1);
	return sumVec;
}

SEXP r_home(void) {
	return mkString(R_Home);
}

SEXP char_length(SEXP x) {
	const char *cx = R_CHAR(STRING_ELT(x, 0));
	int count  = 0;
	while (*cx++ != 0) {
		count++;
	}
	return ScalarInteger(count);
}

SEXP shareIntElement(SEXP x, SEXP xIndex, SEXP y, SEXP yIndex) {
	int *xi = INTEGER(xIndex);
	int *yi = INTEGER(yIndex);
	int *xPtr = INTEGER(x);
	int *yPtr = INTEGER(y);
	xPtr[xi[0] - 1] = yPtr[yi[0] - 1];
	return x;
}

SEXP shareDoubleElement(SEXP x, SEXP xIndex, SEXP y, SEXP yIndex) {
	int *xi = INTEGER(xIndex);
	int *yi = INTEGER(yIndex);
	double *xPtr = REAL(x);
	double *yPtr = REAL(y);
	xPtr[xi[0] - 1] = yPtr[yi[0] - 1];
	return x;
}

SEXP shareStringElement(SEXP x, SEXP xIndex, SEXP y, SEXP yIndex) {
	int *xi = INTEGER(xIndex);
	int *yi = INTEGER(yIndex);
	SEXP *xPtr = STRING_PTR(x);
	SEXP *yPtr = STRING_PTR(y);
	xPtr[xi[0] - 1] = yPtr[yi[0] - 1];
	return x;
}

SEXP shareListElement(SEXP x, SEXP xIndex, SEXP y, SEXP yIndex) {
	int *xi = INTEGER(xIndex);
	int *yi = INTEGER(yIndex);
	SEXP *xPtr = ((SEXP *) DATAPTR(x));
	SEXP *yPtr = ((SEXP *) DATAPTR(y));
	xPtr[xi[0] - 1] = yPtr[yi[0] - 1];
	return x;
}

SEXP mkStringFromChar(void) {
	return mkString("hello");
}

SEXP mkStringFromBytes(void) {
	char *helloworld = "hello world";
	return ScalarString(mkCharLen(helloworld, 5));
}

SEXP null(void) {
	return R_NilValue;
}

SEXP iterate_iarray(SEXP x) {
	int *cx = INTEGER(x);
	int len = LENGTH(x);
    SEXP v;
    PROTECT(v = allocVector(INTSXP, len));
    int *iv = INTEGER(v);
    int i;
    for (i = 0; i < len; i++) {
    	iv[i] = cx[i];
    }
    UNPROTECT(1);
    return v;
}

SEXP iterate_iptr(SEXP x) {
	int *cx = INTEGER(x);
	int len = LENGTH(x);
    SEXP v;
    PROTECT(v = allocVector(INTSXP, len));
    int *iv = INTEGER(v);
    int i;
    for (i = 0; i < len; i++) {
    	*iv++ = *cx++;
    }
    UNPROTECT(1);
    return v;
}

SEXP preserve_object(SEXP val) {
	SEXP v;
	v = allocVector(INTSXP, 1);
    int *iv = INTEGER(v);
    if(LENGTH(val) > 0) {
    	int *ival = INTEGER(val);
    	iv[0] = ival[0];
    } else {
    	iv[0] = 1234;
    }
	R_PreserveObject(v);
	return v;
}

SEXP release_object(SEXP x) {
	R_ReleaseObject(x);
    return R_NilValue;
}

SEXP findvar(SEXP x, SEXP env) {
	SEXP v = Rf_findVar(x, env);
	if (v == R_UnboundValue) {
		Rf_error("'%s' not found", R_CHAR(PRINTNAME(x)));
	} else {
		return v;
	}
}

SEXP test_asReal(SEXP x) {
	return Rf_ScalarReal(Rf_asReal(x));
}

SEXP test_asInteger(SEXP x) {
	return Rf_ScalarInteger(Rf_asInteger(x));
}

SEXP test_asLogical(SEXP x) {
	return Rf_ScalarLogical(Rf_asLogical(x));
}

SEXP test_asChar(SEXP x) {
	return Rf_ScalarString(Rf_asChar(x));
}

SEXP test_CAR(SEXP x) {
	return CAR(x);
}

SEXP test_CDR(SEXP x) {
	return CDR(x);
}

SEXP test_LENGTH(SEXP x) {
	return ScalarInteger(LENGTH(x));
}

SEXP test_inlined_length(SEXP x) {
    return ScalarInteger(length(x));
}

SEXP test_coerceVector(SEXP x, SEXP mode) {
    int intMode = INTEGER_VALUE(mode);
    return Rf_coerceVector(x, intMode);
}

SEXP test_ATTRIB(SEXP x) {
    return ATTRIB(x);
}

SEXP test_getAttrib(SEXP source, SEXP name) {
    return Rf_getAttrib(source, name);
}

SEXP test_stringNA(void) {
    SEXP x = allocVector(STRSXP, 1);
    SET_STRING_ELT(x, 0, NA_STRING);
    return x;
}

SEXP test_setStringElt(SEXP vec, SEXP elt) {
    SET_STRING_ELT(vec, 0, STRING_ELT(elt, 0));
    return vec;
}

SEXP test_isNAString(SEXP vec) {
    if (STRING_ELT(vec, 0) == NA_STRING) {
        return ScalarLogical(1);
    } else {
        return ScalarLogical(0);
    }
}

SEXP test_getBytes(SEXP vec) {
    const char* bytes = R_CHAR(STRING_ELT(vec, 0));
    SEXP result;
    PROTECT(result = allocVector(RAWSXP, Rf_length(STRING_ELT(vec, 0))));
    unsigned char* resData = RAW(result);
    int i = 0;
    while (*bytes != '\0') {
        resData[i++] = (unsigned char) *bytes;
        bytes++;
    }
    UNPROTECT(1);
    return result;
}

// This function is expected to be called only with environment that has single
// promise value in the '...' variable and this is asserted inside this function.
// The return value is list with the promises' expression and environment.
SEXP test_captureDotsWithSingleElement(SEXP env) {
    SEXP dots = findVarInFrame3(env, R_DotsSymbol, TRUE);
    int n_dots = length(dots);
    if (n_dots != 1) {
        printf("Error: test_captureDotsWithSingleElement expectes single promise in ...\n");
        return R_NilValue;
    }
    SEXP promise = CAR(dots);
    if (TYPEOF(promise) != PROMSXP) {
        printf("Error: test_captureDotsWithSingleElement expectes a promise in ...\n");
        return R_NilValue;
    }
    SEXP info = PROTECT(allocVector(VECSXP, 2));
    SET_VECTOR_ELT(info, 0, R_PromiseExpr(promise));
    SET_VECTOR_ELT(info, 1, PRENV(promise));
    UNPROTECT(1);
    return info;
}

SEXP test_evalAndNativeArrays(SEXP vec, SEXP expr, SEXP env) {
    SEXP symbolValue;
    int *idata;
    double *ddata;
    unsigned char *bdata;
    // note: we want to evaluate PROTECT(symbolValue = Rf_eval(expr, env)); after we take the pointer to data...
    switch (TYPEOF(vec)) {
        case INTSXP:
            idata = INTEGER(vec);
            PROTECT(symbolValue = Rf_eval(expr, env));
            idata[0] = 42;
            idata[1] = Rf_asInteger(symbolValue);
            break;
        case REALSXP:
            ddata = REAL(vec);
            PROTECT(symbolValue = Rf_eval(expr, env));
            ddata[0] = 42;
            ddata[1] = Rf_asReal(symbolValue);
            break;
        case RAWSXP:
            bdata = RAW(vec);
            PROTECT(symbolValue = Rf_eval(expr, env));
            bdata[0] = 42;
            bdata[1] = Rf_asInteger(symbolValue);  // there is no asRaw, we expect to get symbol with integer value
            break;
        case LGLSXP:
            idata = LOGICAL(vec);
            PROTECT(symbolValue = Rf_eval(expr, env));
            idata[0] = 1;
            idata[1] = Rf_asLogical(symbolValue);
            break;
        default:
            printf("Error: unexpected type");
    }

    // max of the vector could now be 42/TRUE or symbolValue
    SEXP maxSymbol, call, maxVec;
    int uprotectCount = 1;
    if (TYPEOF(vec) != RAWSXP) {
        // note: max does not support raws
        PROTECT(maxSymbol = install("max"));
        PROTECT(call = lang2(maxSymbol, vec));
        PROTECT(maxVec = eval(call, R_GlobalEnv));
        uprotectCount = 4;
    }

    switch (TYPEOF(vec)) {
        case INTSXP:
            idata[length(vec) - 1] = Rf_asInteger(maxVec);
            break;
        case REALSXP:
            ddata[length(vec) - 1] = Rf_asReal(maxVec);
            break;
        case RAWSXP:
            bdata[length(vec) - 1] = 42;
            break;
        case LGLSXP:
            idata[length(vec) - 1] = Rf_asLogical(maxVec);
            break;
        default:
            printf("Error: unexpected type");
    }

    UNPROTECT(uprotectCount);
    return vec;
}

SEXP test_writeConnection(SEXP connVec) {
	Rconnection connection = R_GetConnection(connVec);
	char* greeting = "Hello from R_WriteConnection";
	R_WriteConnection(connection, greeting, strlen(greeting));
    return R_NilValue;
}

SEXP test_readConnection(SEXP connVec) {
    Rconnection connection = R_GetConnection(connVec);
    unsigned char buffer[255];
    int size = R_ReadConnection(connection, buffer, 255);
    SEXP result;
    PROTECT(result = allocVector(RAWSXP, size));
    unsigned char* resultData = RAW(result);
    for (int i = 0; i < size; ++i) {
        resultData[i] = buffer[i];
    }
    UNPROTECT(1);
    return result;
}

static Rconnection customConn;

static void printNow(const char* message) {
    puts(message);
    fflush(stdout);
}

static void testrfficonn_destroy(Rconnection conn) {
    if (conn != customConn) {
        printNow("ERROR: destroy function did not receive expected argument\n");
    } else {
        printNow("Custom connection destroyed\n");
    }
}

static Rboolean testrfficonn_open(Rconnection conn) {
    if (conn != customConn) {
        printNow("ERROR: open function did not receive expected argument\n");
        return 0;
    } else {
	    conn->isopen = TRUE;
        printNow("Custom connection opened\n");
        return 1;
    }
}

static void testrfficonn_close(Rconnection conn) {
    if (conn != customConn) {
        printNow("ERROR: close function did not receive expected argument\n");
    } else {
	    conn->isopen = FALSE;
        printNow("Custom connection closed\n");
    }
}

static size_t testrfficonn_write(const void * message, size_t size, size_t nitems, Rconnection conn) {
    if (conn != customConn) {
        printNow("ERROR: write function did not receive expected argument\n");
        return 0;
    } else {
        printf("Custom connection printing: %.*s\n", (int) (size * nitems), (char*) message);
        fflush(stdout);
        return size * nitems;
    }
}

static size_t testrfficonn_read(void *buffer, size_t size, size_t niterms, Rconnection conn) {
    if (conn != customConn) {
        printNow("ERROR: read function did not receive expected argument\n");
        return 0;
    } else if (size * niterms > 0) {
        ((char *)buffer)[0] = 'Q';
        return 1;
    }
    return 0;
}

SEXP test_createNativeConnection() {
    SEXP newConnSEXP = R_new_custom_connection("Connection for testing purposes", "w", "testrfficonn", &customConn);
    customConn->isopen = 0;
    customConn->canwrite = 1;
    customConn->destroy = &testrfficonn_destroy;
    customConn->open = &testrfficonn_open;
    customConn->close = &testrfficonn_close;
    customConn->write = &testrfficonn_write;
    // customConn->read = &testrfficonn_read; TODO: read test
    return newConnSEXP;
}

SEXP test_ParseVector(SEXP src) {
    ParseStatus status;
    SEXP parseResult, result;
    PROTECT(parseResult = R_ParseVector(src, 1, &status, R_NilValue));
    PROTECT(result = allocVector(VECSXP, 2));
    SET_VECTOR_ELT(result, 0, ScalarInteger(status));
    SET_VECTOR_ELT(result, 1, parseResult);
    UNPROTECT(2);
    return result;
}

SEXP test_RfFindFunAndRfEval(SEXP x, SEXP y) {
	SEXP fun = Rf_findFun(Rf_install("match"), R_BaseNamespace);
    SEXP e, ptr;
    PROTECT(e = ptr = Rf_allocVector(LANGSXP, 3));
    SETCAR(e, fun);
    ptr = CDR(ptr);
    SETCAR(ptr, x);
    ptr = CDR(ptr);
    SETCAR(ptr, y);
    SEXP result = Rf_eval(e, R_GlobalEnv);
    UNPROTECT(1);
    return result;
}

SEXP test_lapply(SEXP list, SEXP fn, SEXP rho) {
    int n = length(list);
    SEXP R_fcall, ans;

//    if(!isNewList(list)) error("'list' must be a list");
//    if(!isFunction(fn)) error("'fn' must be a function");
//    if(!isEnvironment(rho)) error("'rho' should be an environment");
    R_fcall = PROTECT(lang2(fn, R_NilValue));
    ans = PROTECT(allocVector(VECSXP, n));
    for(int i = 0; i < n; i++) {
        SETCADR(R_fcall, VECTOR_ELT(list, i));
        SET_VECTOR_ELT(ans, i, eval(R_fcall, rho));
    }
    setAttrib(ans, R_NamesSymbol, getAttrib(list, R_NamesSymbol));
    UNPROTECT(2);
    return ans;
}

SEXP test_lapplyWithForceAndCall(SEXP list, SEXP fn, SEXP fa, SEXP rho) {
    int n = length(list);
    SEXP R_fcall, ans;

    R_fcall = PROTECT(lang3(fn, R_NilValue, R_DotsSymbol));
    ans = PROTECT(allocVector(VECSXP, n));
    for(int i = 0; i < n; i++) {
        SETCADR(R_fcall, VECTOR_ELT(list, i));
        SET_VECTOR_ELT(ans, i, R_forceAndCall(R_fcall, Rf_asInteger(fa), rho));

    }
    setAttrib(ans, R_NamesSymbol, getAttrib(list, R_NamesSymbol));
    UNPROTECT(2);
    return ans;
}

SEXP test_RfEvalWithPromiseInPairList() {
    SEXP fun = Rf_findVarInFrame(R_FindNamespace(ScalarString(mkChar("stats"))), Rf_install("runif"));
    if (TYPEOF(fun) != PROMSXP) {
        printf("ERROR: Rf_findVarInFrame evaluated the promise!");
    }
    SEXP e, ptr;
    PROTECT(e = Rf_allocVector(LANGSXP, 2));
    SETCAR(e, fun); ptr = CDR(e);
    SETCAR(ptr, ScalarInteger(5));
    SEXP result = Rf_eval(e, R_GlobalEnv);
    UNPROTECT(1);
    return result;
}

//typedef double Rf_cospi(double a);
//typedef double Rf_sinpi(double a);
//typedef double Rf_tanpi(double a);
SEXP test_RfRandomFunctions() {
    SEXP v, vNames;
    int vLen = 128;
    PROTECT(v = allocVector(VECSXP, vLen));
    PROTECT(vNames = allocVector(STRSXP, vLen));
    int n = 0;
    SET_STRING_ELT(vNames, n, mkChar("Rf_dunif")); SET_VECTOR_ELT(v, n++, ScalarReal(Rf_dunif(1, 0, 1, FALSE)));
    SET_STRING_ELT(vNames, n, mkChar("Rf_qunif")); SET_VECTOR_ELT(v, n++, ScalarReal(Rf_qunif(1, 0, 1, TRUE, FALSE)));
    SET_STRING_ELT(vNames, n, mkChar("Rf_punif")); SET_VECTOR_ELT(v, n++, ScalarReal(Rf_punif(1, 0, 1, TRUE, FALSE)));
    SET_STRING_ELT(vNames, n, mkChar("Rf_runif")); SET_VECTOR_ELT(v, n++, ScalarReal(Rf_runif(0, 1)));
    SET_STRING_ELT(vNames, n, mkChar("Rf_dchisq")); SET_VECTOR_ELT(v, n++, ScalarReal(Rf_dchisq(0, 1, FALSE)));
    SET_STRING_ELT(vNames, n, mkChar("Rf_pchisq")); SET_VECTOR_ELT(v, n++, ScalarReal(Rf_pchisq(0, 1, TRUE, FALSE)));
    SET_STRING_ELT(vNames, n, mkChar("Rf_qchisq")); SET_VECTOR_ELT(v, n++, ScalarReal(Rf_qchisq(0, 1, TRUE, FALSE)));
    SET_STRING_ELT(vNames, n, mkChar("Rf_rchisq")); SET_VECTOR_ELT(v, n++, ScalarReal(Rf_rchisq(1)));
    SET_STRING_ELT(vNames, n, mkChar("Rf_dnchisq")); SET_VECTOR_ELT(v, n++, ScalarReal(Rf_dnchisq(1, 0, 1, FALSE)));
    SET_STRING_ELT(vNames, n, mkChar("Rf_pnchisq")); SET_VECTOR_ELT(v, n++, ScalarReal(Rf_pnchisq(1, 0, 1, TRUE, FALSE)));
    SET_STRING_ELT(vNames, n, mkChar("Rf_qnchisq")); SET_VECTOR_ELT(v, n++, ScalarReal(Rf_qnchisq(1, 0, 1, TRUE, FALSE)));
    SET_STRING_ELT(vNames, n, mkChar("Rf_rnchisq")); SET_VECTOR_ELT(v, n++, ScalarReal(Rf_rnchisq(0, 1)));
    SET_STRING_ELT(vNames, n, mkChar("Rf_dnorm4")); SET_VECTOR_ELT(v, n++, ScalarReal(Rf_dnorm4(1, 0, 1, FALSE)));
    SET_STRING_ELT(vNames, n, mkChar("Rf_pnorm5")); SET_VECTOR_ELT(v, n++, ScalarReal(Rf_pnorm5(1, 0, 1, TRUE, FALSE)));

    double cum = 1.0;
    double ccum = 0.0;
    Rf_pnorm_both(2, &cum, &ccum, TRUE, FALSE);
    SET_STRING_ELT(vNames, n, mkChar("Rf_pnorm_both-arg-cum")); SET_VECTOR_ELT(v, n++, ScalarReal(cum)); // Index 15
    SET_STRING_ELT(vNames, n, mkChar("Rf_pnorm_both-arg-ccum")); SET_VECTOR_ELT(v, n++, ScalarReal(ccum));

    SET_STRING_ELT(vNames, n, mkChar("Rf_qnorm5")); SET_VECTOR_ELT(v, n++, ScalarReal(Rf_qnorm5(1, 0, 1, TRUE, FALSE)));
    SET_STRING_ELT(vNames, n, mkChar("Rf_rnorm")); SET_VECTOR_ELT(v, n++, ScalarReal(Rf_rnorm(1, 0)));
    SET_STRING_ELT(vNames, n, mkChar("Rf_dlnorm")); SET_VECTOR_ELT(v, n++, ScalarReal(Rf_dlnorm(1, 0, 1, FALSE)));
    SET_STRING_ELT(vNames, n, mkChar("Rf_plnorm")); SET_VECTOR_ELT(v, n++, ScalarReal(Rf_plnorm(1, 0, 1, TRUE, FALSE)));
    SET_STRING_ELT(vNames, n, mkChar("Rf_qlnorm")); SET_VECTOR_ELT(v, n++, ScalarReal(Rf_qlnorm(1, 0, 1, TRUE, FALSE)));
    SET_STRING_ELT(vNames, n, mkChar("Rf_rlnorm")); SET_VECTOR_ELT(v, n++, ScalarReal(Rf_rlnorm(1, 0)));
    SET_STRING_ELT(vNames, n, mkChar("Rf_dgamma")); SET_VECTOR_ELT(v, n++, ScalarReal(Rf_dgamma(1, 0, 1, FALSE)));
    SET_STRING_ELT(vNames, n, mkChar("Rf_pgamma")); SET_VECTOR_ELT(v, n++, ScalarReal(Rf_pgamma(1, 0, 1, TRUE, FALSE)));
    SET_STRING_ELT(vNames, n, mkChar("Rf_qgamma")); SET_VECTOR_ELT(v, n++, ScalarReal(Rf_qgamma(1, 0, 1, TRUE, FALSE)));
    SET_STRING_ELT(vNames, n, mkChar("Rf_rgamma")); SET_VECTOR_ELT(v, n++, ScalarReal(Rf_rgamma(1, 0)));
    SET_STRING_ELT(vNames, n, mkChar("Rf_log1pmx")); SET_VECTOR_ELT(v, n++, ScalarReal(Rf_log1pmx(42)));
    SET_STRING_ELT(vNames, n, mkChar("Rf_log1pexp")); SET_VECTOR_ELT(v, n++, ScalarReal(Rf_log1pexp(6)));
    SET_STRING_ELT(vNames, n, mkChar("Rf_lgamma1p")); SET_VECTOR_ELT(v, n++, ScalarReal(Rf_lgamma1p(42)));
    SET_STRING_ELT(vNames, n, mkChar("Rf_logspace_add")); SET_VECTOR_ELT(v, n++, ScalarReal(Rf_logspace_add(42, 6)));
    SET_STRING_ELT(vNames, n, mkChar("Rf_logspace_sub")); SET_VECTOR_ELT(v, n++, ScalarReal(Rf_logspace_sub(42, 6)));
    SET_STRING_ELT(vNames, n, mkChar("Rf_dbeta")); SET_VECTOR_ELT(v, n++, ScalarReal(Rf_dbeta(1, 0, 1, FALSE)));
    SET_STRING_ELT(vNames, n, mkChar("Rf_pbeta")); SET_VECTOR_ELT(v, n++, ScalarReal(Rf_pbeta(1, 0, 1, TRUE, FALSE)));
    SET_STRING_ELT(vNames, n, mkChar("Rf_qbeta")); SET_VECTOR_ELT(v, n++, ScalarReal(Rf_qbeta(1, 0, 1, TRUE, FALSE)));
    SET_STRING_ELT(vNames, n, mkChar("Rf_rbeta")); SET_VECTOR_ELT(v, n++, ScalarReal(Rf_rbeta(1, 0)));
    SET_STRING_ELT(vNames, n, mkChar("Rf_df")); SET_VECTOR_ELT(v, n++, ScalarReal(Rf_df(1, 0, 1, FALSE)));
    SET_STRING_ELT(vNames, n, mkChar("Rf_pf")); SET_VECTOR_ELT(v, n++, ScalarReal(Rf_pf(1, 0, 1, TRUE, FALSE)));
    SET_STRING_ELT(vNames, n, mkChar("Rf_qf")); SET_VECTOR_ELT(v, n++, ScalarReal(Rf_qf(1, 0, 1, TRUE, FALSE)));
    SET_STRING_ELT(vNames, n, mkChar("Rf_rf")); SET_VECTOR_ELT(v, n++, ScalarReal(Rf_rf(1, 0)));
    SET_STRING_ELT(vNames, n, mkChar("Rf_dt")); SET_VECTOR_ELT(v, n++, ScalarReal(Rf_dt(1, 0, FALSE)));
    SET_STRING_ELT(vNames, n, mkChar("Rf_pt")); SET_VECTOR_ELT(v, n++, ScalarReal(Rf_pt(1, 0, TRUE, FALSE)));
    SET_STRING_ELT(vNames, n, mkChar("Rf_qt")); SET_VECTOR_ELT(v, n++, ScalarReal(Rf_qt(1, 0, TRUE, FALSE)));
    SET_STRING_ELT(vNames, n, mkChar("Rf_rt")); SET_VECTOR_ELT(v, n++, ScalarReal(Rf_rt(1)));
    SET_STRING_ELT(vNames, n, mkChar("Rf_dbinom")); SET_VECTOR_ELT(v, n++, ScalarReal(Rf_dbinom(1, 0, 1, FALSE)));
    SET_STRING_ELT(vNames, n, mkChar("Rf_pbinom")); SET_VECTOR_ELT(v, n++, ScalarReal(Rf_pbinom(1, 0, 1, TRUE, FALSE)));
    SET_STRING_ELT(vNames, n, mkChar("Rf_qbinom")); SET_VECTOR_ELT(v, n++, ScalarReal(Rf_qbinom(1, 0, 1, TRUE, FALSE)));
    SET_STRING_ELT(vNames, n, mkChar("Rf_rbinom")); SET_VECTOR_ELT(v, n++, ScalarReal(Rf_rbinom(1, 0)));
    SET_STRING_ELT(vNames, n, mkChar("Rf_dcauchy")); SET_VECTOR_ELT(v, n++, ScalarReal(Rf_dcauchy(1, 0, 1, FALSE)));
    SET_STRING_ELT(vNames, n, mkChar("Rf_pcauchy")); SET_VECTOR_ELT(v, n++, ScalarReal(Rf_pcauchy(1, 0, 1, TRUE, FALSE)));
    SET_STRING_ELT(vNames, n, mkChar("Rf_qcauchy")); SET_VECTOR_ELT(v, n++, ScalarReal(Rf_qcauchy(1, 0, 1, TRUE, FALSE)));
    SET_STRING_ELT(vNames, n, mkChar("Rf_rcauchy")); SET_VECTOR_ELT(v, n++, ScalarReal(Rf_rcauchy(1, 0)));
    SET_STRING_ELT(vNames, n, mkChar("Rf_dexp")); SET_VECTOR_ELT(v, n++, ScalarReal(Rf_dexp(1, 0, FALSE)));
    SET_STRING_ELT(vNames, n, mkChar("Rf_pexp")); SET_VECTOR_ELT(v, n++, ScalarReal(Rf_pexp(1, 0, TRUE, FALSE)));
    SET_STRING_ELT(vNames, n, mkChar("Rf_qexp")); SET_VECTOR_ELT(v, n++, ScalarReal(Rf_qexp(1, 0, TRUE, FALSE)));
    SET_STRING_ELT(vNames, n, mkChar("Rf_rexp")); SET_VECTOR_ELT(v, n++, ScalarReal(Rf_rexp(1)));
    SET_STRING_ELT(vNames, n, mkChar("Rf_dgeom")); SET_VECTOR_ELT(v, n++, ScalarReal(Rf_dgeom(1, 0, FALSE)));
    SET_STRING_ELT(vNames, n, mkChar("Rf_pgeom")); SET_VECTOR_ELT(v, n++, ScalarReal(Rf_pgeom(1, 0, TRUE, FALSE)));
    SET_STRING_ELT(vNames, n, mkChar("Rf_qgeom")); SET_VECTOR_ELT(v, n++, ScalarReal(Rf_qgeom(1, 0, TRUE, FALSE)));
    SET_STRING_ELT(vNames, n, mkChar("Rf_rgeom")); SET_VECTOR_ELT(v, n++, ScalarReal(Rf_rgeom(1)));
    SET_STRING_ELT(vNames, n, mkChar("Rf_dhyper")); SET_VECTOR_ELT(v, n++, ScalarReal(Rf_dhyper(1, 0, 1, 0, FALSE)));
    SET_STRING_ELT(vNames, n, mkChar("Rf_phyper")); SET_VECTOR_ELT(v, n++, ScalarReal(Rf_phyper(1, 0, 1, 0, TRUE, FALSE)));
    SET_STRING_ELT(vNames, n, mkChar("Rf_qhyper")); SET_VECTOR_ELT(v, n++, ScalarReal(Rf_qhyper(1, 0, 1, 0, TRUE, FALSE)));
    SET_STRING_ELT(vNames, n, mkChar("Rf_rhyper")); SET_VECTOR_ELT(v, n++, ScalarReal(Rf_rhyper(1, 0, 1)));
    SET_STRING_ELT(vNames, n, mkChar("Rf_dnbinom")); SET_VECTOR_ELT(v, n++, ScalarReal(Rf_dnbinom(1, 0, 1, FALSE)));
    SET_STRING_ELT(vNames, n, mkChar("Rf_pnbinom")); SET_VECTOR_ELT(v, n++, ScalarReal(Rf_pnbinom(1, 0, 1, TRUE, FALSE)));
    SET_STRING_ELT(vNames, n, mkChar("Rf_qnbinom")); SET_VECTOR_ELT(v, n++, ScalarReal(Rf_qnbinom(1, 0, 1, TRUE, FALSE)));
    SET_STRING_ELT(vNames, n, mkChar("Rf_rnbinom")); SET_VECTOR_ELT(v, n++, ScalarReal(Rf_rnbinom(1, 0)));
    SET_STRING_ELT(vNames, n, mkChar("Rf_dnbinom_mu")); SET_VECTOR_ELT(v, n++, ScalarReal(Rf_dnbinom_mu(1, 0, 1, FALSE)));
    SET_STRING_ELT(vNames, n, mkChar("Rf_pnbinom_mu")); SET_VECTOR_ELT(v, n++, ScalarReal(Rf_pnbinom_mu(1, 0, 1, TRUE, FALSE)));
    SET_STRING_ELT(vNames, n, mkChar("Rf_qnbinom_mu")); SET_VECTOR_ELT(v, n++, ScalarReal(Rf_qnbinom_mu(1, 0, 1, TRUE, FALSE)));
    SET_STRING_ELT(vNames, n, mkChar("Rf_rnbinom_mu")); SET_VECTOR_ELT(v, n++, ScalarReal(Rf_rnbinom_mu(1, 0)));
    SET_STRING_ELT(vNames, n, mkChar("Rf_dpois")); SET_VECTOR_ELT(v, n++, ScalarReal(Rf_dpois(1, 0, FALSE)));
    SET_STRING_ELT(vNames, n, mkChar("Rf_ppois")); SET_VECTOR_ELT(v, n++, ScalarReal(Rf_ppois(1, 0, TRUE, FALSE)));
    SET_STRING_ELT(vNames, n, mkChar("Rf_qpois")); SET_VECTOR_ELT(v, n++, ScalarReal(Rf_qpois(1, 0, TRUE, FALSE)));
    SET_STRING_ELT(vNames, n, mkChar("Rf_rpois")); SET_VECTOR_ELT(v, n++, ScalarReal(Rf_rpois(1)));
    SET_STRING_ELT(vNames, n, mkChar("Rf_dweibull")); SET_VECTOR_ELT(v, n++, ScalarReal(Rf_dweibull(1, 0, 1, FALSE)));
    SET_STRING_ELT(vNames, n, mkChar("Rf_pweibull")); SET_VECTOR_ELT(v, n++, ScalarReal(Rf_pweibull(1, 0, 1, TRUE, FALSE)));
    SET_STRING_ELT(vNames, n, mkChar("Rf_qweibull")); SET_VECTOR_ELT(v, n++, ScalarReal(Rf_qweibull(1, 0, 1, TRUE, FALSE)));
    SET_STRING_ELT(vNames, n, mkChar("Rf_rweibull")); SET_VECTOR_ELT(v, n++, ScalarReal(Rf_rweibull(1, 0)));
    SET_STRING_ELT(vNames, n, mkChar("Rf_dlogis")); SET_VECTOR_ELT(v, n++, ScalarReal(Rf_dlogis(1, 0, 1, FALSE)));
    SET_STRING_ELT(vNames, n, mkChar("Rf_plogis")); SET_VECTOR_ELT(v, n++, ScalarReal(Rf_plogis(1, 0, 1, TRUE, FALSE)));
    SET_STRING_ELT(vNames, n, mkChar("Rf_qlogis")); SET_VECTOR_ELT(v, n++, ScalarReal(Rf_qlogis(1, 0, 1, TRUE, FALSE)));
    SET_STRING_ELT(vNames, n, mkChar("Rf_rlogis")); SET_VECTOR_ELT(v, n++, ScalarReal(Rf_rlogis(1, 0)));
    SET_STRING_ELT(vNames, n, mkChar("Rf_dnbeta")); SET_VECTOR_ELT(v, n++, ScalarReal(Rf_dnbeta(1, 0, 1, 0, FALSE)));
    SET_STRING_ELT(vNames, n, mkChar("Rf_pnbeta")); SET_VECTOR_ELT(v, n++, ScalarReal(Rf_pnbeta(1, 0, 1, 0, TRUE, FALSE)));
    SET_STRING_ELT(vNames, n, mkChar("Rf_qnbeta")); SET_VECTOR_ELT(v, n++, ScalarReal(Rf_qnbeta(1, 0, 1, 0, TRUE, FALSE)));
    SET_STRING_ELT(vNames, n, mkChar("Rf_dnf")); SET_VECTOR_ELT(v, n++, ScalarReal(Rf_dnf(1, 0, 1, 0, FALSE)));
    SET_STRING_ELT(vNames, n, mkChar("Rf_pnf")); SET_VECTOR_ELT(v, n++, ScalarReal(Rf_pnf(1, 0, 1, 0, TRUE, FALSE)));
    SET_STRING_ELT(vNames, n, mkChar("Rf_qnf")); SET_VECTOR_ELT(v, n++, ScalarReal(Rf_qnf(1, 0, 1, 0, TRUE, FALSE)));
    SET_STRING_ELT(vNames, n, mkChar("Rf_dnt")); SET_VECTOR_ELT(v, n++, ScalarReal(Rf_dnt(1, 0, 1, FALSE)));
    SET_STRING_ELT(vNames, n, mkChar("Rf_pnt")); SET_VECTOR_ELT(v, n++, ScalarReal(Rf_pnt(1, 0, 1, TRUE, FALSE)));
    SET_STRING_ELT(vNames, n, mkChar("Rf_qnt")); SET_VECTOR_ELT(v, n++, ScalarReal(Rf_qnt(1, 0, 1, TRUE, FALSE)));
    SET_STRING_ELT(vNames, n, mkChar("Rf_ptukey")); SET_VECTOR_ELT(v, n++, ScalarReal(Rf_ptukey(1, 0, 1, 0, TRUE, FALSE)));
    SET_STRING_ELT(vNames, n, mkChar("Rf_qtukey")); SET_VECTOR_ELT(v, n++, ScalarReal(Rf_qtukey(1, 0, 1, 0, TRUE, FALSE)));
    SET_STRING_ELT(vNames, n, mkChar("Rf_dwilcox")); SET_VECTOR_ELT(v, n++, ScalarReal(Rf_dwilcox(1, 0, 1, FALSE)));
    SET_STRING_ELT(vNames, n, mkChar("Rf_pwilcox")); SET_VECTOR_ELT(v, n++, ScalarReal(Rf_pwilcox(1, 0, 1, TRUE, FALSE)));
    SET_STRING_ELT(vNames, n, mkChar("Rf_qwilcox")); SET_VECTOR_ELT(v, n++, ScalarReal(Rf_qwilcox(1, 0, 1, TRUE, FALSE)));
    SET_STRING_ELT(vNames, n, mkChar("Rf_rwilcox")); SET_VECTOR_ELT(v, n++, ScalarReal(Rf_rwilcox(1, 0)));
    SET_STRING_ELT(vNames, n, mkChar("Rf_dsignrank")); SET_VECTOR_ELT(v, n++, ScalarReal(Rf_dsignrank(1, 0, FALSE)));
    SET_STRING_ELT(vNames, n, mkChar("Rf_psignrank")); SET_VECTOR_ELT(v, n++, ScalarReal(Rf_psignrank(1, 0, TRUE, FALSE)));
    SET_STRING_ELT(vNames, n, mkChar("Rf_qsignrank")); SET_VECTOR_ELT(v, n++, ScalarReal(Rf_qsignrank(1, 0, TRUE, FALSE)));
    SET_STRING_ELT(vNames, n, mkChar("Rf_rsignrank")); SET_VECTOR_ELT(v, n++, ScalarReal(Rf_rsignrank(1)));
    SET_STRING_ELT(vNames, n, mkChar("Rf_gammafn")); SET_VECTOR_ELT(v, n++, ScalarReal(Rf_gammafn(1)));
    SET_STRING_ELT(vNames, n, mkChar("Rf_lgammafn")); SET_VECTOR_ELT(v, n++, ScalarReal(Rf_lgammafn(1)));

    int signRet = 0;
    SET_STRING_ELT(vNames, n, mkChar("Rf_lgammafn_sign")); SET_VECTOR_ELT(v, n++, ScalarReal(Rf_lgammafn_sign(1, &signRet)));
    SET_STRING_ELT(vNames, n, mkChar("Rf_lgammafn_sign-arg-signRet")); SET_VECTOR_ELT(v, n++, ScalarReal(signRet));

    double ans = 0.0;
    int nz = 0;
    int ierr = 0;
    Rf_dpsifn(/*x*/1, /*n>=0*/2, /*kode>=1&&<=2*/1, /*m==1*/ 1, &ans, &nz, &ierr);
    SET_STRING_ELT(vNames, n, mkChar("Rf_dpsinfn-arg-ans")); SET_VECTOR_ELT(v, n++, ScalarReal(ans));
    SET_STRING_ELT(vNames, n, mkChar("Rf_dpsinfn-arg-nz")); SET_VECTOR_ELT(v, n++, ScalarReal(nz));
    SET_STRING_ELT(vNames, n, mkChar("Rf_dpsinfn-arg-ierr")); SET_VECTOR_ELT(v, n++, ScalarReal(ierr));

    SET_STRING_ELT(vNames, n, mkChar("Rf_psigamma")); SET_VECTOR_ELT(v, n++, ScalarReal(Rf_psigamma(1, 0)));
    SET_STRING_ELT(vNames, n, mkChar("Rf_digamma")); SET_VECTOR_ELT(v, n++, ScalarReal(Rf_digamma(1)));
    SET_STRING_ELT(vNames, n, mkChar("Rf_trigamma")); SET_VECTOR_ELT(v, n++, ScalarReal(Rf_trigamma(1)));
    SET_STRING_ELT(vNames, n, mkChar("Rf_tetragamma")); SET_VECTOR_ELT(v, n++, ScalarReal(Rf_tetragamma(1)));
    SET_STRING_ELT(vNames, n, mkChar("Rf_pentagamma")); SET_VECTOR_ELT(v, n++, ScalarReal(Rf_pentagamma(1)));
    SET_STRING_ELT(vNames, n, mkChar("Rf_beta")); SET_VECTOR_ELT(v, n++, ScalarReal(Rf_beta(1, 1)));
    SET_STRING_ELT(vNames, n, mkChar("Rf_lbeta")); SET_VECTOR_ELT(v, n++, ScalarReal(Rf_lbeta(1, 1)));
    SET_STRING_ELT(vNames, n, mkChar("Rf_choose")); SET_VECTOR_ELT(v, n++, ScalarReal(Rf_choose(1, 1)));
    SET_STRING_ELT(vNames, n, mkChar("Rf_lchoose")); SET_VECTOR_ELT(v, n++, ScalarReal(Rf_lchoose(1, 1)));

    double nb[3] = { 0.0, 0.0, 0.0 }; // work-array of size floor(second-param) + 1
    SET_STRING_ELT(vNames, n, mkChar("Rf_bessel_i")); SET_VECTOR_ELT(v, n++, ScalarReal(Rf_bessel_i(42.0, 2.0, 1.0)));
    SET_STRING_ELT(vNames, n, mkChar("Rf_bessel_i_ex")); SET_VECTOR_ELT(v, n++, ScalarReal(Rf_bessel_i_ex(1.0, 2.0, 1.0, nb)));
    SET_STRING_ELT(vNames, n, mkChar("Rf_bessel_j")); SET_VECTOR_ELT(v, n++, ScalarReal(Rf_bessel_j(42.0, 2.0)));
    SET_STRING_ELT(vNames, n, mkChar("Rf_bessel_j_ex")); SET_VECTOR_ELT(v, n++, ScalarReal(Rf_bessel_j_ex(1.0, 2.0, nb)));
    SET_STRING_ELT(vNames, n, mkChar("Rf_bessel_k")); SET_VECTOR_ELT(v, n++, ScalarReal(Rf_bessel_k(42.0, 2.0, 1.0)));
    SET_STRING_ELT(vNames, n, mkChar("Rf_bessel_k_ex")); SET_VECTOR_ELT(v, n++, ScalarReal(Rf_bessel_k_ex(1.0, 2.0, 1.0, nb)));
    SET_STRING_ELT(vNames, n, mkChar("Rf_bessel_y")); SET_VECTOR_ELT(v, n++, ScalarReal(Rf_bessel_y(42.0, 2.0)));
    SET_STRING_ELT(vNames, n, mkChar("Rf_bessel_y_ex")); SET_VECTOR_ELT(v, n++, ScalarReal(Rf_bessel_y_ex(1.0, 2.0, nb)));

//    SET_STRING_ELT(vNames, n, mkChar("Rf_cospi")); SET_VECTOR_ELT(v, n++, ScalarReal(Rf_cospi(1)));
//    SET_STRING_ELT(vNames, n, mkChar("Rf_sinpi")); SET_VECTOR_ELT(v, n++, ScalarReal(Rf_sinpi(1)));
//    SET_STRING_ELT(vNames, n, mkChar("Rf_tanpi")); SET_VECTOR_ELT(v, n++, ScalarReal(Rf_tanpi(1)));
    SET_STRING_ELT(vNames, n, mkChar("Rf_sign")); SET_VECTOR_ELT(v, n++, ScalarReal(Rf_sign(1)));
    SET_STRING_ELT(vNames, n, mkChar("Rf_fprec")); SET_VECTOR_ELT(v, n++, ScalarReal(Rf_fprec(1,2)));
    setAttrib(v, R_NamesSymbol, vNames);
//    printf("n=%d, vLen=%d\n", n, vLen);
    UNPROTECT(2);
    return v;
}

SEXP test_RfRMultinom() {
    SEXP v;
    PROTECT(v = allocVector(REALSXP, K_RMULTINOM));
    double prob[K_RMULTINOM] = {0.1, 0.3, 0.5, 0.1};
    int rN[K_RMULTINOM] = {0, 0, 0, 0};
    Rf_rmultinom(10, prob, K_RMULTINOM, rN);
    for (int i = 0; i < K_RMULTINOM; i++) {
        REAL(v)[i] = rN[i];
    }
    UNPROTECT(1);
    return v;
}

SEXP test_RfFunctions() {
    SEXP v;
    PROTECT(v = allocVector(REALSXP, 4));
    int n = 0;
    REAL(v)[n++] = Rf_ftrunc(2.6);
    REAL(v)[n++] = Rf_ftrunc(5.3);
    REAL(v)[n++] = Rf_ftrunc(-2.6);
    REAL(v)[n++] = Rf_ftrunc(-5.3);
    UNPROTECT(1);
    return v;
}

SEXP test_DATAPTR(SEXP strings, SEXP testSingleChar) {
    if (asLogical(testSingleChar)) {
        void* data = DATAPTR(STRING_ELT(strings, 0));
        printf("DATAPTR(STRING_ELT(strings, 0)) == '%s'\n", (char *)data);
    } else {
        // pointer to CHARSXP array
        void* data = DATAPTR(strings);
        for (int i = 0; i < LENGTH(strings); ++i) {
            printf("DATAPTR(strings)[%d] == '%s'\n", i, CHAR(((SEXP*)data)[i]));
        }
    }
    fflush(stdout);
    return R_NilValue;
}


SEXP test_duplicate(SEXP val, SEXP deep) {
    if (INTEGER_VALUE(deep)) {
        return Rf_duplicate(val);
    } else {
        return Rf_shallow_duplicate(val);
    }
}

SEXP test_R_nchar(SEXP x) {
	int res = R_nchar(STRING_ELT(x, 0), Chars, FALSE, FALSE, "OutDec");
	SEXP resVec;
	PROTECT(resVec = allocVector(INTSXP, 1));
    INTEGER(resVec)[0] = res;
    UNPROTECT(1);
    return resVec;
}

SEXP test_forceAndCall(SEXP e, SEXP n, SEXP rho) {
    SEXP val = R_forceAndCall(e, Rf_asInteger(n), rho);
    return val;
}

SEXP test_constant_types() {
    SEXP res = PROTECT(allocVector(INTSXP, 44));
    int* data = INTEGER(res);
    int i = 0;
    data[i++] = TYPEOF(R_GlobalEnv);
    data[i++] = TYPEOF(R_BaseEnv);
    data[i++] = TYPEOF(R_BaseNamespace);
    data[i++] = TYPEOF(R_NamespaceRegistry);
    data[i++] = TYPEOF(R_NilValue);
    data[i++] = -1; // TYPEOF(R_UnboundValue); TODO: this is 'mkSymMarker(R_NilValue)' in GNU-R
    data[i++] = TYPEOF(R_MissingArg);
    data[i++] = TYPEOF(R_EmptyEnv);
    data[i++] = TYPEOF(R_Bracket2Symbol);
    data[i++] = TYPEOF(R_BracketSymbol);
    data[i++] = TYPEOF(R_BraceSymbol);
    data[i++] = TYPEOF(R_DoubleColonSymbol);
    data[i++] = TYPEOF(R_ClassSymbol);
    data[i++] = TYPEOF(R_DeviceSymbol);
    data[i++] = TYPEOF(R_DimNamesSymbol);
    data[i++] = TYPEOF(R_DimSymbol);
    data[i++] = TYPEOF(R_DollarSymbol);
    data[i++] = TYPEOF(R_DotsSymbol);
    data[i++] = TYPEOF(R_DropSymbol);
    data[i++] = TYPEOF(R_LastvalueSymbol);
    data[i++] = TYPEOF(R_LevelsSymbol);
    data[i++] = TYPEOF(R_ModeSymbol);
    data[i++] = TYPEOF(R_NameSymbol);
    data[i++] = TYPEOF(R_NamesSymbol);
    data[i++] = TYPEOF(R_NaRmSymbol);
    data[i++] = TYPEOF(R_PackageSymbol);
    data[i++] = TYPEOF(R_QuoteSymbol);
    data[i++] = TYPEOF(R_RowNamesSymbol);
    data[i++] = TYPEOF(R_SeedsSymbol);
    data[i++] = TYPEOF(R_SourceSymbol);
    data[i++] = TYPEOF(R_TspSymbol);
    data[i++] = TYPEOF(R_dot_defined);
    data[i++] = TYPEOF(R_dot_Method);
    data[i++] = TYPEOF(R_dot_target);
    data[i++] = TYPEOF(R_dot_packageName);
    data[i++] = TYPEOF(R_dot_Generic);
    data[i++] = TYPEOF(R_BlankString);
    data[i++] = TYPEOF(R_BlankScalarString);
    data[i++] = TYPEOF(R_BaseSymbol);
    data[i++] = TYPEOF(R_NamespaceEnvSymbol);
    data[i++] = TYPEOF(R_SortListSymbol);
    data[i++] = TYPEOF(R_SpecSymbol);
    data[i++] = TYPEOF(R_TripleColonSymbol);
    data[i++] = TYPEOF(R_PreviousSymbol);
    UNPROTECT(1);
    return res;
}

SEXP test_Rf_setVar(SEXP symbol, SEXP value, SEXP env) {
    Rf_setVar(symbol, value, env);
    return R_NilValue;
}

SEXP test_Rf_setAttribDimDoubleVec(SEXP vec, SEXP dimDoubleVec) {
    Rf_setAttrib(vec, PROTECT(install("someNonSpecialAttrName")), PROTECT(allocVector(INTSXP, 42))); // Choose SetAttributeNode's non-special attr specialization
    Rf_setAttrib(vec, PROTECT(install("dim")), dimDoubleVec); // and remain on it (no guard was on it)
    UNPROTECT(3);
    return R_NilValue;
}

SEXP test_sort_complex(SEXP complexVec) {
	Rcomplex *cpl = COMPLEX(complexVec);
    R_csort(cpl, LENGTH(complexVec));
    return complexVec;
}

<<<<<<< HEAD

SEXP testMultiSetProtection() {
	SEXP mset;
    int npreserved;
    SEXP v1, v2;

    PROTECT(mset = R_NewPreciousMSet(1));
    
	R_PreserveInMSet(R_NilValue, mset);
    npreserved = INTEGER(CDR(mset))[0];
    if (npreserved != 0) {
		UNPROTECT(1);
		Rf_error("NULL is not stored in mset");
		return R_NilValue;
    }

    R_PreserveInMSet(v1 = allocVector(INTSXP, 1), mset);
    npreserved = INTEGER(CDR(mset))[0];
    if (npreserved != 1) {
		UNPROTECT(1);
		Rf_error("The first vector must get stored in mset");
		return R_NilValue;
    }    

    R_PreserveInMSet(v2 = allocVector(INTSXP, 1), mset);
    npreserved = INTEGER(CDR(mset))[0];
    if (npreserved != 2) {
		UNPROTECT(1);
		Rf_error("The second vector must get stored in mset");
		return R_NilValue;
    }    
    
    R_ReleaseFromMSet(v1, mset);
    npreserved = INTEGER(CDR(mset))[0];
    if (npreserved != 1) {
		UNPROTECT(1);
		Rf_error("The first vector must get removed from mset");
		return R_NilValue;
    }    
    
	R_ReleaseMSet(mset, 0);
    npreserved = INTEGER(CDR(mset))[0];
    if (npreserved != 0) {
		UNPROTECT(1);
		Rf_error("mset must be empty");
		return R_NilValue;
    }    

	UNPROTECT(1);
	
	return R_NilValue;
}
=======
SEXP get_dataptr(SEXP vec) {
    switch (TYPEOF(vec)) {
        case INTSXP:
            return R_MakeExternalPtr(INTEGER(vec), R_NilValue, R_NilValue);
        case REALSXP:
            return R_MakeExternalPtr(REAL(vec), R_NilValue, R_NilValue);
        case RAWSXP:
            return R_MakeExternalPtr(RAW(vec), R_NilValue, R_NilValue);
        case LGLSXP:
            return R_MakeExternalPtr(LOGICAL(vec), R_NilValue, R_NilValue);
        default:
            printf("Error: unexpected type");
    }
    return R_NilValue;
}

void benchRf_isNull(int* n) {
	for (int i = 0; i < *n; i++) {
		Rf_isNull(R_NilValue);
	}
}

SEXP benchMultipleUpcalls(SEXP x) {
  SEXP result;
  PROTECT(result = Rf_allocVector(VECSXP, Rf_length(x)));
  for (int i = 0; i < Rf_length(x); ++i) {
    SEXP val;
    PROTECT(val = ScalarInteger(Rf_length(VECTOR_ELT(x, i))));
    SET_VECTOR_ELT(result, i, val);
    UNPROTECT(1);
  }
  UNPROTECT(1);
  return result;
}

SEXP benchProtect(SEXP x, SEXP nn) {
  int n = INTEGER_VALUE(nn);
  for (int i = 0; i < n; ++i) {
    PROTECT(x);
    UNPROTECT(1);
  }
  return R_NilValue;
}
>>>>>>> 8aa10b52
<|MERGE_RESOLUTION|>--- conflicted
+++ resolved
@@ -971,8 +971,6 @@
     return complexVec;
 }
 
-<<<<<<< HEAD
-
 SEXP testMultiSetProtection() {
 	SEXP mset;
     int npreserved;
@@ -1024,7 +1022,7 @@
 	
 	return R_NilValue;
 }
-=======
+
 SEXP get_dataptr(SEXP vec) {
     switch (TYPEOF(vec)) {
         case INTSXP:
@@ -1067,5 +1065,4 @@
     UNPROTECT(1);
   }
   return R_NilValue;
-}
->>>>>>> 8aa10b52
+}