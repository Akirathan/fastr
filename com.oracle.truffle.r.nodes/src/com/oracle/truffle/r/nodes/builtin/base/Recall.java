--- conflicted
+++ resolved
@@ -47,12 +47,7 @@
         return PARAMETER_NAMES;
     }
 
-<<<<<<< HEAD
-    @Child protected MatchedArgumentsNode matchedArgs;
-=======
->>>>>>> c936fa28
     @Child private DirectCallNode callNode;
-
     @CompilationFinal private RFunction function;
 
     public Recall(RBuiltinNode prev) {
@@ -69,18 +64,11 @@
                 throw RError.error(getEncapsulatingSourceSection(), RError.Message.RECALL_CALLED_OUTSIDE_CLOSURE);
             }
             callNode = insert(Truffle.getRuntime().createDirectCallNode(function.getTarget()));
-<<<<<<< HEAD
-            // Now we need to grap the arguments passed to this function and forward them to
-            matchedArgs = insert(MatchedArgumentsNode.createUnnamed(createArgs(arguments[0])));
-            arguments[0] = null;
         }
 
+        // TODO mjj This is almost certainly incorrect
         // Match arguments for function
-        Object[] argsObject = RArguments.create(function, matchedArgs.executeArray(frame));
-=======
-        }
         Object[] argsObject = RArguments.create(function, createArgs(frame, arguments[0]));
->>>>>>> c936fa28
         return callNode.call(frame, argsObject);
     }
 
