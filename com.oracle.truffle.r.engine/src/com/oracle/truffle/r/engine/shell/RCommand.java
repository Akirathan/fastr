--- conflicted
+++ resolved
@@ -29,6 +29,8 @@
 import java.io.EOFException;
 import java.io.File;
 import java.io.IOException;
+import java.io.InputStream;
+import java.io.OutputStream;
 import java.nio.file.Files;
 import java.util.List;
 
@@ -66,13 +68,16 @@
     // CheckStyle: stop system..print check
 
     public static void main(String[] args) {
-<<<<<<< HEAD
+        doMain(args, null, true, System.in, System.out);
+        // never returns
+        throw RInternalError.shouldNotReachHere();
+    }
+
+    public static int doMain(String[] args, String[] env, boolean initial, InputStream inStream, OutputStream outStream) {
         RCmdOptions options = RCmdOptions.parseArguments(RCmdOptions.Client.R, args, false);
         options.printHelpAndVersion();
-        PolyglotEngine vm = createPolyglotEngineFromCommandLine(options, false);
-        // never returns
-        readEvalPrint(vm);
-        throw RInternalError.shouldNotReachHere();
+        PolyglotEngine vm = createPolyglotEngineFromCommandLine(options, false, initial, inStream, outStream, env);
+        return readEvalPrint(vm);
     }
 
     /**
@@ -82,29 +87,7 @@
         return input.replace("~+~", " ");
     }
 
-    static PolyglotEngine createPolyglotEngineFromCommandLine(RCmdOptions options, boolean embedded) {
-=======
-        doMain(args, null, true, System.in, System.out);
-        // never returns
-        throw RInternalError.shouldNotReachHere();
-    }
-
-    public static int doMain(String[] args, String[] env, boolean initial, InputStream inStream, OutputStream outStream) {
-        RCmdOptions options = RCmdOptions.parseArguments(RCmdOptions.Client.R, args, false);
-        options.printHelpAndVersion();
-        PolyglotEngine vm = createPolyglotEngineFromCommandLine(options, false, initial, inStream, outStream, env);
-        return readEvalPrint(vm);
-    }
-
-    /**
-     * The standard R script escapes spaces to "~+~" in "-e" and "-f" commands.
-     */
-    private static String unescapeSpace(String input) {
-        return input.replace("~+~", " ");
-    }
-
     static PolyglotEngine createPolyglotEngineFromCommandLine(RCmdOptions options, boolean embedded, boolean initial, InputStream inStream, OutputStream outStream, String[] env) {
->>>>>>> bd84f9ec
         RStartParams rsp = new RStartParams(options, embedded);
 
         String fileArg = options.getString(FILE);
@@ -151,30 +134,17 @@
                 lines = Files.readAllLines(file.toPath());
                 filePath = file.getCanonicalPath();
             } catch (IOException e) {
-<<<<<<< HEAD
-                throw Utils.rSuicide("cannot open file '" + fileArg + "': " + e.getMessage());
-=======
                 if (initial) {
                     throw Utils.rSuicide(String.format(RError.Message.NO_SUCH_FILE.message, fileArg));
                 } else {
                     throw RError.error(RError.NO_CALLER, RError.Message.NO_SUCH_FILE, fileArg);
                 }
->>>>>>> bd84f9ec
             }
             consoleHandler = new StringConsoleHandler(lines, outStream, filePath);
         } else if (options.getStringList(EXPR) != null) {
             List<String> exprs = options.getStringList(EXPR);
             for (int i = 0; i < exprs.size(); i++) {
                 exprs.set(i, unescapeSpace(exprs.get(i)));
-<<<<<<< HEAD
-            }
-            if (!rsp.getSlave()) {
-                rsp.setSaveAction(SA_TYPE.NOSAVE);
-            }
-            // cf GNU R
-            rsp.setInteractive(false);
-            consoleHandler = new StringConsoleHandler(exprs, System.out, RSource.Internal.EXPRESSION_INPUT.string);
-=======
             }
             if (!rsp.getSlave()) {
                 rsp.setSaveAction(SA_TYPE.NOSAVE);
@@ -182,7 +152,6 @@
             // cf GNU R
             rsp.setInteractive(false);
             consoleHandler = new StringConsoleHandler(exprs, outStream, RSource.Internal.EXPRESSION_INPUT.string);
->>>>>>> bd84f9ec
         } else {
             /*
              * GnuR behavior differs from the manual entry for {@code interactive} in that {@code
@@ -193,12 +162,6 @@
              * should be lazy, as these may not be necessary and can cause hangs if stdin has been
              * redirected.
              */
-<<<<<<< HEAD
-            Console sysConsole = System.console();
-            boolean isInteractive = options.getBoolean(INTERACTIVE) || sysConsole != null;
-            if (!isInteractive && rsp.getSaveAction() != SA_TYPE.SAVE && rsp.getSaveAction() != SA_TYPE.NOSAVE) {
-                throw Utils.rSuicide("you must specify '--save', '--no-save' or '--vanilla'");
-=======
             Console sysConsole = System.console(); // TODO fix for context sessions
             boolean isInteractive = options.getBoolean(INTERACTIVE) || sysConsole != null;
             if (!isInteractive && rsp.getSaveAction() != SA_TYPE.SAVE && rsp.getSaveAction() != SA_TYPE.NOSAVE) {
@@ -208,22 +171,12 @@
                 } else {
                     throw RError.error(RError.NO_CALLER, RError.Message.GENERIC, msg);
                 }
->>>>>>> bd84f9ec
             }
             if (embedded) {
                 consoleHandler = new EmbeddedConsoleHandler(rsp);
             } else {
                 boolean useReadLine = !rsp.getNoReadline();
                 if (useReadLine) {
-<<<<<<< HEAD
-                    consoleHandler = new JLineConsoleHandler(rsp);
-                } else {
-                    consoleHandler = new DefaultConsoleHandler(System.in, System.out);
-                }
-            }
-        }
-        return ContextInfo.create(rsp, ContextKind.SHARE_NOTHING, null, consoleHandler).createVM();
-=======
                     consoleHandler = new JLineConsoleHandler(rsp, inStream, outStream);
                 } else {
                     consoleHandler = new DefaultConsoleHandler(inStream, outStream);
@@ -231,7 +184,6 @@
             }
         }
         return ContextInfo.create(rsp, env, ContextKind.SHARE_NOTHING, initial ? null : RContext.getInstance(), consoleHandler).createVM();
->>>>>>> bd84f9ec
     }
 
     private static final Source GET_ECHO = RSource.fromTextInternal("invisible(getOption('echo'))", RSource.Internal.GET_ECHO);
@@ -248,16 +200,10 @@
      * In case 2, we must implicitly execute a {@code quit("default, 0L, TRUE} command before
      * exiting. So,in either case, we never return.
      */
-<<<<<<< HEAD
-    static void readEvalPrint(PolyglotEngine vm) {
-        int lastStatus = 0;
-        ConsoleHandler consoleHandler = ContextInfo.getContextInfo(vm).getConsoleHandler();
-=======
     static int readEvalPrint(PolyglotEngine vm) {
         int lastStatus = 0;
         ContextInfo contextInfo = ContextInfo.getContextInfo(vm);
         ConsoleHandler consoleHandler = contextInfo.getConsoleHandler();
->>>>>>> bd84f9ec
         try {
             // console.println("initialize time: " + (System.currentTimeMillis() - start));
             REPL: for (;;) {
@@ -278,18 +224,6 @@
                     StringBuffer sb = new StringBuffer(input);
                     Source source = RSource.fromTextInternal(sb.toString(), RSource.Internal.SHELL_INPUT);
                     while (true) {
-<<<<<<< HEAD
-                        /*
-                         * N.B. As of Truffle rev 371045b1312d412bafa29882e6c3f7bfe6c0f8f1, only
-                         * exceptions that are <: Exception are converted to IOException, Error
-                         * subclasses pass through.
-                         */
-                        lastStatus = 0;
-                        try {
-                            vm.eval(source);
-                            emitIO();
-                        } catch (IncompleteSourceException | com.oracle.truffle.api.vm.IncompleteSourceException e) {
-=======
                         lastStatus = 0;
                         try {
                             try {
@@ -302,7 +236,6 @@
                                 throw e;
                             }
                         } catch (IncompleteSourceException e) {
->>>>>>> bd84f9ec
                             // read another line of input
                             consoleHandler.setPrompt(doEcho ? continuePrompt : null);
                             String additionalInput = consoleHandler.readLine();
@@ -315,28 +248,6 @@
                             continue;
                         } catch (ParseException e) {
                             e.report(consoleHandler);
-<<<<<<< HEAD
-                        } catch (IOException e) {
-                            /*
-                             * We have to extract the underlying cause and handle the special cases
-                             * appropriately.
-                             */
-                            lastStatus = 1;
-                            Throwable cause = e.getCause();
-                            if (cause instanceof RError) {
-                                // drop through to continue REPL and remember last eval was an error
-                            } else if (cause instanceof JumpToTopLevelException) {
-                                // drop through to continue REPL
-                            } else if (cause instanceof DebugExitException) {
-                                throw (RuntimeException) cause;
-                            } else if (cause instanceof ExitException) {
-                                // usually from quit
-                                vm.dispose();
-                                System.exit(((ExitException) cause).getStatus());
-                            } else {
-                                RInternalError.reportErrorAndConsoleLog(cause, consoleHandler, 0);
-                                // We continue the repl even though the system may be broken
-=======
                             lastStatus = 1;
                         } catch (RError e) {
                             // drop through to continue REPL and remember last eval was an error
@@ -353,7 +264,6 @@
                                 Utils.systemExit(status);
                             } else {
                                 return status;
->>>>>>> bd84f9ec
                             }
                         } catch (Throwable e) {
                             RInternalError.reportErrorAndConsoleLog(e, consoleHandler, 0);
@@ -366,15 +276,9 @@
                     // interrupted by ctrl-c
                 }
             }
-<<<<<<< HEAD
-        } catch (JumpToTopLevelException e) {
-            // can happen if user profile invokes browser (unlikely but possible)
-        } catch (EOFException ex) {
-=======
         } catch (JumpToTopLevelException | EOFException ex) {
             // JumpToTopLevelException can happen if user profile invokes browser (unlikely but
             // possible)
->>>>>>> bd84f9ec
             try {
                 vm.eval(QUIT_EOF);
             } catch (JumpToTopLevelException e) {
@@ -387,10 +291,6 @@
                     return lastStatus;
                 }
             } catch (Throwable e) {
-                if (e.getCause() instanceof ExitException) {
-                    // normal quit, but with exit code based on lastStatus
-                    System.exit(lastStatus);
-                }
                 throw RInternalError.shouldNotReachHere(e);
             }
         } finally {
@@ -400,23 +300,6 @@
     }
 
     private static boolean doEcho(PolyglotEngine vm) {
-<<<<<<< HEAD
-        PolyglotEngine.Value echoValue;
-        try {
-            echoValue = vm.eval(GET_ECHO);
-            emitIO();
-            Object echo = echoValue.get();
-            if (echo instanceof TruffleObject) {
-                RLogicalVector echoVec = echoValue.as(RLogicalVector.class);
-                return RRuntime.fromLogical(echoVec.getDataAt(0));
-            } else if (echo instanceof Byte) {
-                return RRuntime.fromLogical((Byte) echo);
-            } else {
-                throw RInternalError.shouldNotReachHere();
-            }
-        } catch (IOException e) {
-            throw RInternalError.shouldNotReachHere(e);
-=======
         PolyglotEngine.Value echoValue = vm.eval(GET_ECHO);
         Object echo = echoValue.get();
         if (echo instanceof TruffleObject) {
@@ -426,15 +309,10 @@
             return RRuntime.fromLogical((Byte) echo);
         } else {
             throw RInternalError.shouldNotReachHere();
->>>>>>> bd84f9ec
         }
     }
 
     private static String getContinuePrompt() {
         return RRuntime.asString(RRuntime.asAbstractVector(RContext.getInstance().stateROptions.getValue("continue")));
     }
-
-    @SuppressWarnings("unused")
-    private static void emitIO() throws IOException {
-    }
 }