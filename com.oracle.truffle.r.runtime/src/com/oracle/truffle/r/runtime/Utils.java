--- conflicted
+++ resolved
@@ -98,20 +98,12 @@
      */
     public static Source getResourceAsSource(Class<?> clazz, String resourceName) {
         try {
-<<<<<<< HEAD
-            URL url = ResourceHandlerFactory.getHandler().getResource(clazz, resourceName);
-            if (url == null) {
-                throw RInternalError.shouldNotReachHere("resource " + resourceName + " not found, context: " + clazz);
-            }
-            return RSource.fromURL(url, resourceName);
-=======
             InputStream is = ResourceHandlerFactory.getHandler().getResourceAsStream(clazz, resourceName);
             if (is == null) {
                 throw new IOException();
             }
             String content = getResourceAsString(is);
             return RSource.fromTextInternal(content, RSource.Internal.R_IMPL);
->>>>>>> bd84f9ec
         } catch (IOException ex) {
             throw RInternalError.shouldNotReachHere("resource " + resourceName + " not found, context: " + clazz);
         }
@@ -181,8 +173,6 @@
     public static RuntimeException rSuicideDefault(String msg) {
         System.err.println("FastR unexpected failure: " + msg);
         throw new ExitException(2);
-<<<<<<< HEAD
-=======
     }
 
     /**
@@ -192,7 +182,6 @@
      */
     public static void systemExit(int status) {
         System.exit(status);
->>>>>>> bd84f9ec
     }
 
     private static String userHome;
