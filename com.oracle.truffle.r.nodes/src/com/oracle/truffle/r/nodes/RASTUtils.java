/*
 * Copyright (c) 2014, 2014, Oracle and/or its affiliates. All rights reserved.
 * DO NOT ALTER OR REMOVE COPYRIGHT NOTICES OR THIS FILE HEADER.
 *
 * This code is free software; you can redistribute it and/or modify it
 * under the terms of the GNU General Public License version 2 only, as
 * published by the Free Software Foundation.
 *
 * This code is distributed in the hope that it will be useful, but WITHOUT
 * ANY WARRANTY; without even the implied warranty of MERCHANTABILITY or
 * FITNESS FOR A PARTICULAR PURPOSE.  See the GNU General Public License
 * version 2 for more details (a copy is included in the LICENSE file that
 * accompanied this code).
 *
 * You should have received a copy of the GNU General Public License version
 * 2 along with this work; if not, write to the Free Software Foundation,
 * Inc., 51 Franklin St, Fifth Floor, Boston, MA 02110-1301 USA.
 *
 * Please contact Oracle, 500 Oracle Parkway, Redwood Shores, CA 94065 USA
 * or visit www.oracle.com if you need additional information or have any
 * questions.
 */
package com.oracle.truffle.r.nodes;

import com.oracle.truffle.api.instrument.ProbeNode.WrapperNode;
import com.oracle.truffle.api.CompilerDirectives.TruffleBoundary;
import com.oracle.truffle.api.frame.VirtualFrame;
import com.oracle.truffle.api.nodes.*;
import com.oracle.truffle.r.nodes.access.*;
import com.oracle.truffle.r.nodes.access.ReadVariableNode.BuiltinFunctionVariableNode;
import com.oracle.truffle.r.nodes.function.*;
<<<<<<< HEAD
import com.oracle.truffle.r.nodes.instrument.RInstrumentableNode;
=======
import com.oracle.truffle.r.nodes.function.PromiseNode.VarArgPromiseNode;
>>>>>>> 1c4ed356
import com.oracle.truffle.r.runtime.*;
import com.oracle.truffle.r.runtime.data.*;
import com.oracle.truffle.r.runtime.env.REnvironment;

/**
 * A collection of useful methods for working with {@code AST} instances.
 */
public class RASTUtils {

    /**
     * Removes any {@link WrapArgumentNode}.
     */
    @TruffleBoundary
    public static Node unwrap(Object node) {
        if (node instanceof WrapArgumentNode) {
            return unwrap(((WrapArgumentNode) node).getOperand());
        } else if (node instanceof RInstrumentableNode) {
            return ((RInstrumentableNode) node).unwrap();
        } else {
            return (Node) node;
        }
    }

    @TruffleBoundary
    public static Node unwrapParent(Node node) {
        Node parent = node.getParent();
        if (parent instanceof WrapperNode) {
            return parent.getParent();
        } else {
            return parent;
        }

    }

    /**
     * Creates a standard {@link ReadVariableNode}.
     */
    @TruffleBoundary
    public static ReadVariableNode createReadVariableNode(String name) {
        return ReadVariableNode.create(name, RType.Any, false, true, false, true);
    }

    /**
     * Creates a language element for the {@code index}'th element of {@code args}.
     */
    @TruffleBoundary
    public static Object createLanguageElement(CallArgumentsNode args, int index) {
        Node argNode = unwrap(args.getArguments()[index]);
        return RASTUtils.createLanguageElement(argNode);
    }

    /**
     * Handles constants and symbols as special cases as required by R.
     */
    @TruffleBoundary
    public static Object createLanguageElement(Node argNode) {
        if (argNode instanceof ConstantNode) {
            return ((ConstantNode) argNode).getValue();
        } else if (argNode instanceof ReadVariableNode) {
            return RASTUtils.createRSymbol(argNode);
        } else if (argNode instanceof VarArgPromiseNode) {
            RPromise p = ((VarArgPromiseNode) argNode).getPromise();
            return createLanguageElement(unwrap(p.getRep()));
        } else {
            return RDataFactory.createLanguage(argNode);
        }
    }

    /**
     * Creates an {@link RSymbol} from a {@link ReadVariableNode}.
     */
    @TruffleBoundary
    public static RSymbol createRSymbol(Node readVariableNode) {
        return RDataFactory.createSymbol(((ReadVariableNode) readVariableNode).getName());
    }

    @TruffleBoundary
    /**
     * Create an {@link RCallNode} where {@code fn} is either a:
     * <ul>
     * <li>{@link RFunction}\<li>
     * <li>{@link ConstantFunctioNode}</li>
     * <li>{@link ConstantStringNode}</li>
     * <li>{@link ReadVariableNode}</li>
     * <li>GroupDispatchNode</li>
     * </ul>
     */
    public static RNode createCall(Object fna, CallArgumentsNode callArgsNode) {
        Object fn = fna;
        if (fn instanceof ConstantNode) {
            fn = ((ConstantNode) fn).getValue();
        }
        if (fn instanceof String) {
            return RCallNode.createCall(null, RASTUtils.createReadVariableNode(((String) fn)), callArgsNode);
        } else if (fn instanceof ReadVariableNode) {
            return RCallNode.createCall(null, (ReadVariableNode) fn, callArgsNode);
        } else if (fn instanceof GroupDispatchNode) {
            GroupDispatchNode gdn = (GroupDispatchNode) fn;
            return DispatchedCallNode.create(gdn.getGenericName(), RGroupGenerics.RDotGroup, null, callArgsNode);
        } else {
            RFunction rfn = (RFunction) fn;
            return RCallNode.createStaticCall(null, rfn, callArgsNode);
        }
    }

    /**
     * Really should not be necessary, but things like '+' ({@link DispatchedCallNode}) have a
     * different AST structure from normal calls.
     */
    private static class CallArgsNodeFinder implements NodeVisitor {
        CallArgumentsNode callArgumentsNode;

        @TruffleBoundary
        public boolean visit(Node node) {
            if (node instanceof CallArgumentsNode) {
                callArgumentsNode = (CallArgumentsNode) node;
                return false;
            }
            return true;
        }

    }

    /**
     * Find the {@link CallArgumentsNode} that is the child of {@code node}. N.B. Does not copy.
     */
    public static CallArgumentsNode findCallArgumentsNode(Node node) {
        if (node instanceof RCallNode) {
            return ((RCallNode) node).getArgumentsNode();
        }
        node.accept(callArgsNodeFinder);
        assert callArgsNodeFinder.callArgumentsNode != null;
        return callArgsNodeFinder.callArgumentsNode;
    }

    private static final CallArgsNodeFinder callArgsNodeFinder = new CallArgsNodeFinder();

    /**
     * Returns the name (as an {@link RSymbol} or the function associated with an {@link RCallNode}
     * or {@link DispatchedCallNode}.
     *
     * @param quote TODO
     */
    public static Object findFunctionName(Node node, boolean quote) {
        RNode child = (RNode) unwrap(findFunctionNode(node));
        if (child instanceof ReadVariableNode) {
            if (child instanceof BuiltinFunctionVariableNode) {
                BuiltinFunctionVariableNode bvn = (BuiltinFunctionVariableNode) child;
                return bvn.getFunction();
            } else {
                return createRSymbol(child);
            }
        } else if (child instanceof GroupDispatchNode) {
            GroupDispatchNode groupDispatchNode = (GroupDispatchNode) child;
            String gname = groupDispatchNode.getGenericName();
            if (quote) {
                gname = "`" + gname + "`";
            }
            return RDataFactory.createSymbol(gname);
        } else if (child instanceof RCallNode) {
            return findFunctionName(child, quote);
        } else {
            // some more complicated expression, just deparse it
            RDeparse.State state = RDeparse.State.createPrintableState();
            child.deparse(state);
            return RDataFactory.createSymbol(state.toString());
        }
    }

    /**
     * Returns the {@link ReadVariableNode} associated with a {@link RCallNode} or the
     * {@link GroupDispatchNode} associated with a {@link DispatchedCallNode}.
     */
    public static RNode findFunctionNode(Node node) {
        if (node instanceof RCallNode) {
            return ((RCallNode) node).getFunctionNode();
        } else if (node instanceof DispatchedCallNode) {
            for (Node child : node.getChildren()) {
                if (child != null) {
                    if (child instanceof GroupDispatchNode) {
                        return (RNode) child;
                    }
                }
            }
        }
        assert false;
        return null;
    }

    /**
     * Get the {@code n}'th child of {@code node}.
     */
    public static Node getChild(Node node, int n) {
        int i = 0;
        for (Node child : node.getChildren()) {
            if (i++ == n) {
                return child;
            }
        }
        return null;
    }

    @TruffleBoundary
    public static RNode substituteName(String name, REnvironment env) {
        Object val = env.get(name);
        if (val == null) {
            // not bound in env,
            return null;
        } else if (val instanceof RMissing) {
            if (name.equals("...")) {
                return new MissingDotsNode();
            } else {
                // strange special case, mimics GnuR behavior
                return RASTUtils.createReadVariableNode("");
            }
        } else if (val instanceof RPromise) {
            return (RNode) RASTUtils.unwrap(((RPromise) val).getRep());
        } else if (val instanceof RLanguage) {
            return (RNode) ((RLanguage) val).getRep();
        } else if (val instanceof RArgsValuesAndNames) {
            // this is '...'
            RArgsValuesAndNames rva = (RArgsValuesAndNames) val;
            Object[] values = rva.getValues();
            RNode[] expandedNodes = new RNode[values.length];
            for (int i = 0; i < values.length; i++) {
                Object argval = values[i];
                if (argval instanceof RPromise) {
                    RPromise promise = (RPromise) argval;
                    expandedNodes[i] = (RNode) RASTUtils.unwrap(promise.getRep());
                } else {
                    expandedNodes[i] = ConstantNode.create(argval);
                }
            }
            return values.length > 1 ? new ExpandedDotsNode(expandedNodes) : expandedNodes[0];
        } else {
            // An actual value
            return ConstantNode.create(val);
        }

    }

    @TruffleBoundary
    public static String expectName(RNode node) {
        if (node instanceof ConstantNode) {
            Object c = ((ConstantNode) node).getValue();
            if (c instanceof String) {
                return (String) c;
            } else if (c instanceof Double) {
                return ((Double) c).toString();
            } else {
                throw RInternalError.unimplemented();
            }
        } else if (node instanceof ReadVariableNode) {
            return ((ReadVariableNode) node).getName();
        } else {
            throw RInternalError.unimplemented();
        }
    }

    /**
     * Marker class for special '...' handling.
     */
    public abstract static class DotsNode extends RNode {
    }

    /**
     * A temporary {@link RNode} type that exists only during substitution to hold the expanded
     * array of values from processing '...'. Allows {@link RSyntaxNode#substitute} to always return
     * a single node.
     */
    public static class ExpandedDotsNode extends DotsNode {

        public final RNode[] nodes;

        ExpandedDotsNode(RNode[] nodes) {
            this.nodes = nodes;
        }

        @Override
        public Object execute(VirtualFrame frame) {
            assert false;
            return null;
        }

    }

    /**
     * Denotes a '...' usage that was "missing".
     */
    public static class MissingDotsNode extends DotsNode {
        @Override
        public Object execute(VirtualFrame frame) {
            assert false;
            return null;
        }

    }

}<|MERGE_RESOLUTION|>--- conflicted
+++ resolved
@@ -29,11 +29,8 @@
 import com.oracle.truffle.r.nodes.access.*;
 import com.oracle.truffle.r.nodes.access.ReadVariableNode.BuiltinFunctionVariableNode;
 import com.oracle.truffle.r.nodes.function.*;
-<<<<<<< HEAD
 import com.oracle.truffle.r.nodes.instrument.RInstrumentableNode;
-=======
 import com.oracle.truffle.r.nodes.function.PromiseNode.VarArgPromiseNode;
->>>>>>> 1c4ed356
 import com.oracle.truffle.r.runtime.*;
 import com.oracle.truffle.r.runtime.data.*;
 import com.oracle.truffle.r.runtime.env.REnvironment;
@@ -44,7 +41,7 @@
 public class RASTUtils {
 
     /**
-     * Removes any {@link WrapArgumentNode}.
+     * Removes any {@link WrapArgumentNode} or {@link WrapperNode}.
      */
     @TruffleBoundary
     public static Node unwrap(Object node) {
@@ -65,7 +62,6 @@
         } else {
             return parent;
         }
-
     }
 
     /**
