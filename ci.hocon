# This is part of the framework used by FastR for continuous integration testing.
# It is not intended that this "code" is directly usable by third-party developers
# but it provide details on the commands that are used and these should be
# executable in isolation; see further comments below.

<<<<<<< HEAD
# java 7 is needed by Truffle (for now)
java7 : {name : oraclejdk, version : "7",    platformspecific: true}
# java 8 must be a jvmci enabled variant
java8 : {name : labsjdk, version : "8u161-jvmci-0.41", platformspecific: true}
java9 : {name : labsjdk, version : "9-ea+168", platformspecific: true}

java8Downloads : {
  downloads : {
    EXTRA_JAVA_HOMES : { pathlist :[
      ${java7}
      ${java9}
    ]}
    JAVA_HOME : ${java8}
  }
}

java9Downloads : {
  downloads : {
    EXTRA_JAVA_HOMES : { pathlist :[
      ${java7}
      ${java8}
    ]}
    JAVA_HOME : ${java9}
  }
}

logfiles : [
    "fastr_errors.log"
    "results.json"
    "libdownloads/R-*/gnur_configure.log"
    "libdownloads/R-*/config.log"
    "libdownloads/R-*/gnur_make.log"
    "libdownloads/R-*/Makeconf"
    "com.oracle.truffle.r.native/gnur/tests/log/all.diff"
    "com.oracle.truffle.r.test.native/embedded/*.output"
    "com.oracle.truffle.r.test.native/embedded/src/*.output"
    "*-tests/**/*.Rout"
  ]

# This is needed by all (Linux) builds but is specific to the module system employed
# on the CI cluster. Not all of the modules are needed by FastR but all are needed by the
# embedded GNU R that is built within FastR.

pkgEnvironment: {
  environment : {
    PKG_INCLUDE_FLAGS_OVERRIDE : """-I/cm/shared/apps/zlib/1.2.8/include -I/cm/shared/apps/bzip2/1.0.6/include -I/cm/shared/apps/xz/5.2.2/include -I/cm/shared/apps/pcre/8.38/include -I/cm/shared/apps/curl/7.50.1/include"""
    PKG_LDFLAGS_OVERRIDE : """-L/cm/shared/apps/zlib/1.2.8/lib -L/cm/shared/apps/bzip2/1.0.6/lib -L/cm/shared/apps/xz/5.2.2/lib -L/cm/shared/apps/pcre/8.38/lib -L/cm/shared/apps/curl/7.50.1/lib -L/cm/shared/apps/gcc/4.9.1/lib64"""
	TZDIR: "/usr/share/zoneinfo"
  }
}

packagesLinux : ${pkgEnvironment} {
  packages : {
    git : ">=1.8.3"
    mercurial : ">=2.2"
    "pip:astroid" : "==1.1.0"
    "pip:pylint" : "==1.1.0"
    make : ">=3.83"
    gcc-build-essentials : "==4.9.1" # GCC 4.9.0 fails on cluster
    readline : "==6.3"
    pcre : ">=8.38"
    zlib : ">=1.2.8"
    curl : ">=7.50.1"
  }
}

packagesDarwin : {
  "pip:astroid" : "==1.1.0"
  "pip:pylint" : "==1.1.0"
  "pcre" : "==8.38"
}

# Common settings for all builds but note that it uses the Linux package settings,
# so these must be overridden in any darwin builds

common : ${java8Downloads} ${packagesLinux}  {
  logs: ${logfiles}
  timelimit : "1:00:00"
}

# Every "pull request" (PR) is subject to a series of "gate" commands that must pass
# for the PR to be accepted into the master branch. The gate commands are run under
# the "mx" tool. This defines a common prefix for all gate commands. The "-t"
# arg indicates the exact set of gate "tasks" that will be run.

gateCmd : ["mx", "--strict-compliance", "rgate", "-B=--force-deprecation-as-warning", "--strict-mode", "-t"]

# currently disabled gate commands: FindBugs,Checkheaders,Distribution Overlap Check

# The standard set of gate tasks: the actual executable tests are in the "UnitTests" task.

gateTestCommon : ${common} {
  run : [
    ${gateCmd} ["Versions,JDKReleaseInfo,BuildJavaWithJavac,UnitTests: with specials,Rembedded"]
  ]
}

gateTestLinux : ${gateTestCommon}  {
}

gateTestNoSpecialsLinux : ${common}  {
  run : [
    ${gateCmd} ["Versions,JDKReleaseInfo,BuildJavaWithJavac,UnitTests: no specials"]
  ]
}

darwinEnvironment : {
  environment :  {
    PATH : "/usr/local/bin:$JAVA_HOME/bin:$PATH"
    F77: "/usr/local/bin/gfortran-4.9"
    TZDIR: "/usr/share/zoneinfo"
	  PKG_INCLUDE_FLAGS_OVERRIDE : """-I/cm/shared/apps/pcre/8.38/include -I/cm/shared/apps/bzip2/1.0.6/include -I/cm/shared/apps/xz/5.2.2/include -I/cm/shared/apps/curl/7.50.1/include"""
    PKG_LDFLAGS_OVERRIDE : """ -L/cm/shared/apps/bzip2/1.0.6/lib -L/cm/shared/apps/xz/5.2.2/lib -L/cm/shared/apps/pcre/8.38/lib -L/cm/shared/apps/curl/7.50.1/lib -L/cm/shared/apps/gcc/4.9.1/lib64 -L/usr/local/Cellar/gcc@4.9/4.9.4/lib/gcc/4.9/ -L/usr/lib"""
  }
}

gateTestDarwin : ${gateTestCommon} ${darwinEnvironment}  {
  packages : ${packagesDarwin}
}

gateTestLinuxNFI : ${gateTestCommon}  {
  environment :  {
      FASTR_RFFI : "nfi"
      TZDIR: "/usr/share/zoneinfo"
  }
}

requireGCC: {
    downloads: {
        DRAGONEGG_GCC: {name: "gcc+dragonegg", version: "4.6.4-1", platformspecific: true}
        DRAGONEGG_LLVM: {name: "clang+llvm", version: "3.2", platformspecific: true}
    }
}

gateTestLinuxLLVM : ${common} ${requireGCC}  {

  packages: {
      llvm: "==3.8"
  }

  environment :  {
      TZDIR: "/usr/share/zoneinfo"
      FASTR_RFFI : "llvm"
      FASTR_LLVM_TOOLS : "$DRAGONEGG_LLVM/bin"
      FASTR_LLVM_GFORTRAN_LLVM_AS : "$DRAGONEGG_LLVM/bin/llvm-as"
      FASTR_LLVM_GFORTRAN : "$DRAGONEGG_GCC/bin/gfortran"
      FASTR_LLVM_DRAGONEGG : "$DRAGONEGG_GCC/lib/dragonegg.so"
      DEFAULT_DYNAMIC_IMPORTS : "sulong"
  }

  setup: [
    ["git", "clone", ["mx", "urlrewrite", "https://github.com/graalvm/sulong.git"], "../sulong"],
    ["mx", "sforceimports"],
    ["git","clone", "--depth", "1", ${repoBase}"r-apptests.git", "../r-apptests"]
  ]

  run : [
    ${gateCmd} ["Versions,JDKReleaseInfo,BuildJavaWithJavac"]
    ["mx", "rscript", "../r-apptests/renjin-tests/driver.R", "--setwd", "../r-apptests/renjin-tests/"]
    ["mx", "pkgtest", "--repos", "FASTR", "--run-tests", "testrffi"]
  ]
}

gateTestJava9Linux : ${java9Downloads} ${gateTestCommon} {
  downloads : {
    JAVA_HOME : ${java9Downloads.downloads.JAVA_HOME}
    EXTRA_JAVA_HOMES : ${java9Downloads.downloads.EXTRA_JAVA_HOMES}
  }
}

gateTestDarwinLLVM: ${common} ${darwinEnvironment} ${requireGCC}  {
  packages : ${packagesDarwin} {
    llvm: "==4.0.1"
  }

  environment :  {
      FASTR_RFFI : "llvm"
      FASTR_LLVM_TOOLS : "$DRAGONEGG_LLVM/bin"
      FASTR_LLVM_GFORTRAN_LLVM_AS : "$DRAGONEGG_LLVM/bin/llvm-as"
      FASTR_LLVM_GFORTRAN : "$DRAGONEGG_GCC/bin/gfortran"
      FASTR_LLVM_DRAGONEGG : "$DRAGONEGG_GCC/lib/dragonegg.so"
      DEFAULT_DYNAMIC_IMPORTS : "sulong"
      # homebrew doesn't put llvm on the path by default
      PATH: "/usr/local/Cellar/llvm@4/4.0.1/bin:$PATH"
      LC_MESSAGES: "en_US"
	  LC_COLLATE: "en_US"
	  LC_TIME: "en_US"
	  LC_MONETARY: "en_US"
	  LC_COLLATE: "en_US.UTF-8"
  }

  setup: [
    ["ls", "/usr/local/Cellar"]
    ["git", "clone", ["mx", "urlrewrite", "https://github.com/graalvm/sulong.git"], "../sulong"],
    ["mx", "sforceimports"],
    ["git", "clone", "--depth", "1", ${repoBase}"r-apptests.git", "../r-apptests"]
  ]

  run : [
    ${gateCmd} ["Versions,JDKReleaseInfo,BuildJavaWithJavac"]
    ["mx", "rscript", "../r-apptests/renjin-tests/driver.R", "--setwd", "../r-apptests/renjin-tests/"]
    ["mx", "pkgtest", "--repos", "FASTR", "--run-tests", "testrffi"]
  ]
}

# This performs a number of "style" checks on the code to ensure it confirms to the project standards.

gateStyle : ${common} {
  # need pyhocon fix
  downloads : {
    JAVA_HOME : ${java8Downloads.downloads.JAVA_HOME}
    EXTRA_JAVA_HOMES : ${java8Downloads.downloads.EXTRA_JAVA_HOMES}
    JDT : {name: ecj, version: "4.5.1", platformspecific: false}
    ECLIPSE : {name: eclipse, version: "4.5.2", platformspecific: true}
  }
  environment : {
    ECLIPSE_EXE : "$ECLIPSE/eclipse"
  }
  run : [
    ${gateCmd} ["Versions,JDKReleaseInfo,Pylint,Canonicalization Check,BuildJavaWithJavac,IDEConfigCheck,CodeFormatCheck,Checkstyle,Copyright check,UnitTests: ExpectedTestOutput file check"]
  ]
}

gateBuildWithEcj : ${common} {
  # need pyhocon fix
  downloads : {
    JAVA_HOME : ${java8Downloads.downloads.JAVA_HOME}
    EXTRA_JAVA_HOMES : ${java8Downloads.downloads.EXTRA_JAVA_HOMES}
    JDT : {name: ecj, version: "4.5.1", platformspecific: false}
    ECLIPSE : {name: eclipse, version: "4.5.2", platformspecific: true}
  }
  environment : {
    ECLIPSE_EXE : "$ECLIPSE/eclipse"
  }
  run : [
    ["mx", "build"]
  ]
}

# This check runs diagnostics on the implementation of the R "builtins" in FastR, e.g., that the argument processing is sound.

rbcheck : ${common} {
  run : [
    ${gateCmd} ["Versions,JDKReleaseInfo,BuildJavaWithJavac"]
    ["mx", "rbcheck"]
    ["mx", "rbdiag"]
  ]
}

internalPkgtest: ${common} {
  run : [
    ["mx", "build"]
    ["mx", "pkgtest", "--repos", "FASTR", "--pkg-filelist", "com.oracle.truffle.r.test.native/packages/pkg-filelist"]
  ]
  logs: ${common.logs}
}

gnurTests: ${common} {
  run : [
    ["mx", "build"]
    ["mx", "gnu-rtests"]
  ]
}
=======
include "ci_common/common.hocon"
>>>>>>> eb825986

# The standard set of gate builds. N.B. the style/builtin checks are only run on Linux as they are not OS-dependent.

# in case you want to enforce specific overlay commit, uncomment:
# overlay = "6c3623c5f1394db280dca1243f88e61f806672f2"
builds = [
  ${gateTestLinux}            {capabilities : [linux, amd64, fast],  targets : [gate], name: "gate-test-linux-amd64"}
  ${gateTestNoSpecialsLinux}  {capabilities : [linux, amd64, fast],  targets : [gate], name: "gate-test-linux-amd64-nospecials"}
  ${gateTestDarwin}           {capabilities : [darwin_sierra, amd64], targets : [gate], name: "gate-test-darwin-amd64"}
  ${gateStyle}                {capabilities : [linux, amd64],  targets : [gate], name: "gate-style-linux-amd64"}
  ${gateBuildWithEcj}         {capabilities : [linux, amd64],  targets : [gate], name: "gate-ecj-linux-amd64"}
  ${rbcheck}                  {capabilities : [linux, amd64],  targets : [gate], name: "gate-rbcheck-linux-amd64"}
  ${internalPkgtest}          {capabilities : [linux, amd64],  targets : [gate], name: "gate-internal-pkgtest-linux-amd64"}
  ${gateTestJava9Linux}       {capabilities : [linux, amd64, fast],  targets : [gate], name: "gate-test-java9-linux-amd64"}
  ${gnurTests}                {capabilities : [linux, amd64, fast],  targets : [gate], name: "gate-gnur-tests"}
]<|MERGE_RESOLUTION|>--- conflicted
+++ resolved
@@ -3,273 +3,7 @@
 # but it provide details on the commands that are used and these should be
 # executable in isolation; see further comments below.
 
-<<<<<<< HEAD
-# java 7 is needed by Truffle (for now)
-java7 : {name : oraclejdk, version : "7",    platformspecific: true}
-# java 8 must be a jvmci enabled variant
-java8 : {name : labsjdk, version : "8u161-jvmci-0.41", platformspecific: true}
-java9 : {name : labsjdk, version : "9-ea+168", platformspecific: true}
-
-java8Downloads : {
-  downloads : {
-    EXTRA_JAVA_HOMES : { pathlist :[
-      ${java7}
-      ${java9}
-    ]}
-    JAVA_HOME : ${java8}
-  }
-}
-
-java9Downloads : {
-  downloads : {
-    EXTRA_JAVA_HOMES : { pathlist :[
-      ${java7}
-      ${java8}
-    ]}
-    JAVA_HOME : ${java9}
-  }
-}
-
-logfiles : [
-    "fastr_errors.log"
-    "results.json"
-    "libdownloads/R-*/gnur_configure.log"
-    "libdownloads/R-*/config.log"
-    "libdownloads/R-*/gnur_make.log"
-    "libdownloads/R-*/Makeconf"
-    "com.oracle.truffle.r.native/gnur/tests/log/all.diff"
-    "com.oracle.truffle.r.test.native/embedded/*.output"
-    "com.oracle.truffle.r.test.native/embedded/src/*.output"
-    "*-tests/**/*.Rout"
-  ]
-
-# This is needed by all (Linux) builds but is specific to the module system employed
-# on the CI cluster. Not all of the modules are needed by FastR but all are needed by the
-# embedded GNU R that is built within FastR.
-
-pkgEnvironment: {
-  environment : {
-    PKG_INCLUDE_FLAGS_OVERRIDE : """-I/cm/shared/apps/zlib/1.2.8/include -I/cm/shared/apps/bzip2/1.0.6/include -I/cm/shared/apps/xz/5.2.2/include -I/cm/shared/apps/pcre/8.38/include -I/cm/shared/apps/curl/7.50.1/include"""
-    PKG_LDFLAGS_OVERRIDE : """-L/cm/shared/apps/zlib/1.2.8/lib -L/cm/shared/apps/bzip2/1.0.6/lib -L/cm/shared/apps/xz/5.2.2/lib -L/cm/shared/apps/pcre/8.38/lib -L/cm/shared/apps/curl/7.50.1/lib -L/cm/shared/apps/gcc/4.9.1/lib64"""
-	TZDIR: "/usr/share/zoneinfo"
-  }
-}
-
-packagesLinux : ${pkgEnvironment} {
-  packages : {
-    git : ">=1.8.3"
-    mercurial : ">=2.2"
-    "pip:astroid" : "==1.1.0"
-    "pip:pylint" : "==1.1.0"
-    make : ">=3.83"
-    gcc-build-essentials : "==4.9.1" # GCC 4.9.0 fails on cluster
-    readline : "==6.3"
-    pcre : ">=8.38"
-    zlib : ">=1.2.8"
-    curl : ">=7.50.1"
-  }
-}
-
-packagesDarwin : {
-  "pip:astroid" : "==1.1.0"
-  "pip:pylint" : "==1.1.0"
-  "pcre" : "==8.38"
-}
-
-# Common settings for all builds but note that it uses the Linux package settings,
-# so these must be overridden in any darwin builds
-
-common : ${java8Downloads} ${packagesLinux}  {
-  logs: ${logfiles}
-  timelimit : "1:00:00"
-}
-
-# Every "pull request" (PR) is subject to a series of "gate" commands that must pass
-# for the PR to be accepted into the master branch. The gate commands are run under
-# the "mx" tool. This defines a common prefix for all gate commands. The "-t"
-# arg indicates the exact set of gate "tasks" that will be run.
-
-gateCmd : ["mx", "--strict-compliance", "rgate", "-B=--force-deprecation-as-warning", "--strict-mode", "-t"]
-
-# currently disabled gate commands: FindBugs,Checkheaders,Distribution Overlap Check
-
-# The standard set of gate tasks: the actual executable tests are in the "UnitTests" task.
-
-gateTestCommon : ${common} {
-  run : [
-    ${gateCmd} ["Versions,JDKReleaseInfo,BuildJavaWithJavac,UnitTests: with specials,Rembedded"]
-  ]
-}
-
-gateTestLinux : ${gateTestCommon}  {
-}
-
-gateTestNoSpecialsLinux : ${common}  {
-  run : [
-    ${gateCmd} ["Versions,JDKReleaseInfo,BuildJavaWithJavac,UnitTests: no specials"]
-  ]
-}
-
-darwinEnvironment : {
-  environment :  {
-    PATH : "/usr/local/bin:$JAVA_HOME/bin:$PATH"
-    F77: "/usr/local/bin/gfortran-4.9"
-    TZDIR: "/usr/share/zoneinfo"
-	  PKG_INCLUDE_FLAGS_OVERRIDE : """-I/cm/shared/apps/pcre/8.38/include -I/cm/shared/apps/bzip2/1.0.6/include -I/cm/shared/apps/xz/5.2.2/include -I/cm/shared/apps/curl/7.50.1/include"""
-    PKG_LDFLAGS_OVERRIDE : """ -L/cm/shared/apps/bzip2/1.0.6/lib -L/cm/shared/apps/xz/5.2.2/lib -L/cm/shared/apps/pcre/8.38/lib -L/cm/shared/apps/curl/7.50.1/lib -L/cm/shared/apps/gcc/4.9.1/lib64 -L/usr/local/Cellar/gcc@4.9/4.9.4/lib/gcc/4.9/ -L/usr/lib"""
-  }
-}
-
-gateTestDarwin : ${gateTestCommon} ${darwinEnvironment}  {
-  packages : ${packagesDarwin}
-}
-
-gateTestLinuxNFI : ${gateTestCommon}  {
-  environment :  {
-      FASTR_RFFI : "nfi"
-      TZDIR: "/usr/share/zoneinfo"
-  }
-}
-
-requireGCC: {
-    downloads: {
-        DRAGONEGG_GCC: {name: "gcc+dragonegg", version: "4.6.4-1", platformspecific: true}
-        DRAGONEGG_LLVM: {name: "clang+llvm", version: "3.2", platformspecific: true}
-    }
-}
-
-gateTestLinuxLLVM : ${common} ${requireGCC}  {
-
-  packages: {
-      llvm: "==3.8"
-  }
-
-  environment :  {
-      TZDIR: "/usr/share/zoneinfo"
-      FASTR_RFFI : "llvm"
-      FASTR_LLVM_TOOLS : "$DRAGONEGG_LLVM/bin"
-      FASTR_LLVM_GFORTRAN_LLVM_AS : "$DRAGONEGG_LLVM/bin/llvm-as"
-      FASTR_LLVM_GFORTRAN : "$DRAGONEGG_GCC/bin/gfortran"
-      FASTR_LLVM_DRAGONEGG : "$DRAGONEGG_GCC/lib/dragonegg.so"
-      DEFAULT_DYNAMIC_IMPORTS : "sulong"
-  }
-
-  setup: [
-    ["git", "clone", ["mx", "urlrewrite", "https://github.com/graalvm/sulong.git"], "../sulong"],
-    ["mx", "sforceimports"],
-    ["git","clone", "--depth", "1", ${repoBase}"r-apptests.git", "../r-apptests"]
-  ]
-
-  run : [
-    ${gateCmd} ["Versions,JDKReleaseInfo,BuildJavaWithJavac"]
-    ["mx", "rscript", "../r-apptests/renjin-tests/driver.R", "--setwd", "../r-apptests/renjin-tests/"]
-    ["mx", "pkgtest", "--repos", "FASTR", "--run-tests", "testrffi"]
-  ]
-}
-
-gateTestJava9Linux : ${java9Downloads} ${gateTestCommon} {
-  downloads : {
-    JAVA_HOME : ${java9Downloads.downloads.JAVA_HOME}
-    EXTRA_JAVA_HOMES : ${java9Downloads.downloads.EXTRA_JAVA_HOMES}
-  }
-}
-
-gateTestDarwinLLVM: ${common} ${darwinEnvironment} ${requireGCC}  {
-  packages : ${packagesDarwin} {
-    llvm: "==4.0.1"
-  }
-
-  environment :  {
-      FASTR_RFFI : "llvm"
-      FASTR_LLVM_TOOLS : "$DRAGONEGG_LLVM/bin"
-      FASTR_LLVM_GFORTRAN_LLVM_AS : "$DRAGONEGG_LLVM/bin/llvm-as"
-      FASTR_LLVM_GFORTRAN : "$DRAGONEGG_GCC/bin/gfortran"
-      FASTR_LLVM_DRAGONEGG : "$DRAGONEGG_GCC/lib/dragonegg.so"
-      DEFAULT_DYNAMIC_IMPORTS : "sulong"
-      # homebrew doesn't put llvm on the path by default
-      PATH: "/usr/local/Cellar/llvm@4/4.0.1/bin:$PATH"
-      LC_MESSAGES: "en_US"
-	  LC_COLLATE: "en_US"
-	  LC_TIME: "en_US"
-	  LC_MONETARY: "en_US"
-	  LC_COLLATE: "en_US.UTF-8"
-  }
-
-  setup: [
-    ["ls", "/usr/local/Cellar"]
-    ["git", "clone", ["mx", "urlrewrite", "https://github.com/graalvm/sulong.git"], "../sulong"],
-    ["mx", "sforceimports"],
-    ["git", "clone", "--depth", "1", ${repoBase}"r-apptests.git", "../r-apptests"]
-  ]
-
-  run : [
-    ${gateCmd} ["Versions,JDKReleaseInfo,BuildJavaWithJavac"]
-    ["mx", "rscript", "../r-apptests/renjin-tests/driver.R", "--setwd", "../r-apptests/renjin-tests/"]
-    ["mx", "pkgtest", "--repos", "FASTR", "--run-tests", "testrffi"]
-  ]
-}
-
-# This performs a number of "style" checks on the code to ensure it confirms to the project standards.
-
-gateStyle : ${common} {
-  # need pyhocon fix
-  downloads : {
-    JAVA_HOME : ${java8Downloads.downloads.JAVA_HOME}
-    EXTRA_JAVA_HOMES : ${java8Downloads.downloads.EXTRA_JAVA_HOMES}
-    JDT : {name: ecj, version: "4.5.1", platformspecific: false}
-    ECLIPSE : {name: eclipse, version: "4.5.2", platformspecific: true}
-  }
-  environment : {
-    ECLIPSE_EXE : "$ECLIPSE/eclipse"
-  }
-  run : [
-    ${gateCmd} ["Versions,JDKReleaseInfo,Pylint,Canonicalization Check,BuildJavaWithJavac,IDEConfigCheck,CodeFormatCheck,Checkstyle,Copyright check,UnitTests: ExpectedTestOutput file check"]
-  ]
-}
-
-gateBuildWithEcj : ${common} {
-  # need pyhocon fix
-  downloads : {
-    JAVA_HOME : ${java8Downloads.downloads.JAVA_HOME}
-    EXTRA_JAVA_HOMES : ${java8Downloads.downloads.EXTRA_JAVA_HOMES}
-    JDT : {name: ecj, version: "4.5.1", platformspecific: false}
-    ECLIPSE : {name: eclipse, version: "4.5.2", platformspecific: true}
-  }
-  environment : {
-    ECLIPSE_EXE : "$ECLIPSE/eclipse"
-  }
-  run : [
-    ["mx", "build"]
-  ]
-}
-
-# This check runs diagnostics on the implementation of the R "builtins" in FastR, e.g., that the argument processing is sound.
-
-rbcheck : ${common} {
-  run : [
-    ${gateCmd} ["Versions,JDKReleaseInfo,BuildJavaWithJavac"]
-    ["mx", "rbcheck"]
-    ["mx", "rbdiag"]
-  ]
-}
-
-internalPkgtest: ${common} {
-  run : [
-    ["mx", "build"]
-    ["mx", "pkgtest", "--repos", "FASTR", "--pkg-filelist", "com.oracle.truffle.r.test.native/packages/pkg-filelist"]
-  ]
-  logs: ${common.logs}
-}
-
-gnurTests: ${common} {
-  run : [
-    ["mx", "build"]
-    ["mx", "gnu-rtests"]
-  ]
-}
-=======
 include "ci_common/common.hocon"
->>>>>>> eb825986
 
 # The standard set of gate builds. N.B. the style/builtin checks are only run on Linux as they are not OS-dependent.
 
