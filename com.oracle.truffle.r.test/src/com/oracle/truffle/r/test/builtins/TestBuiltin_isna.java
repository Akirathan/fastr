--- conflicted
+++ resolved
@@ -175,12 +175,7 @@
 
     @Test
     public void testisna34() {
-<<<<<<< HEAD
-        assertEval(Ignored.Unknown,
-                        "argv <- list(structure(c('Min.   : 1.00  ', '1st Qu.: 9.00  ', 'Median :18.00  ', 'Mean   :14.74  ', '3rd Qu.:20.00  ', 'Max.   :23.00  ', NA, 'Min.   :5.000  ', '1st Qu.:5.300  ', 'Median :6.100  ', 'Mean   :6.084  ', '3rd Qu.:6.600  ', 'Max.   :7.700  ', NA, '117    :  5  ', '1028   :  4  ', '113    :  4  ', '112    :  3  ', '135    :  3  ', '(Other):147  ', 'NAs   : 16  ', 'Min.   :  0.50  ', '1st Qu.: 11.32  ', 'Median : 23.40  ', 'Mean   : 45.60  ', '3rd Qu.: 47.55  ', 'Max.   :370.00  ', NA, 'Min.   :0.00300  ', '1st Qu.:0.04425  ', 'Median :0.11300  ', 'Mean   :0.15422  ', '3rd Qu.:0.21925  ', 'Max.   :0.81000  ', NA), .Dim = c(7L, 5L), .Dimnames = list(c('', '', '', '', '', '', ''), c('    event', '     mag', '   station', '     dist', '    accel')), class = 'table'));is.na(argv[[1]]);");
-=======
         assertEval("argv <- list(structure(c('Min.   : 1.00  ', '1st Qu.: 9.00  ', 'Median :18.00  ', 'Mean   :14.74  ', '3rd Qu.:20.00  ', 'Max.   :23.00  ', NA, 'Min.   :5.000  ', '1st Qu.:5.300  ', 'Median :6.100  ', 'Mean   :6.084  ', '3rd Qu.:6.600  ', 'Max.   :7.700  ', NA, '117    :  5  ', '1028   :  4  ', '113    :  4  ', '112    :  3  ', '135    :  3  ', '(Other):147  ', 'NAs   : 16  ', 'Min.   :  0.50  ', '1st Qu.: 11.32  ', 'Median : 23.40  ', 'Mean   : 45.60  ', '3rd Qu.: 47.55  ', 'Max.   :370.00  ', NA, 'Min.   :0.00300  ', '1st Qu.:0.04425  ', 'Median :0.11300  ', 'Mean   :0.15422  ', '3rd Qu.:0.21925  ', 'Max.   :0.81000  ', NA), .Dim = c(7L, 5L), .Dimnames = list(c('', '', '', '', '', '', ''), c('    event', '     mag', '   station', '     dist', '    accel')), class = 'table'));is.na(argv[[1]]);");
->>>>>>> bd84f9ec
     }
 
     @Test
