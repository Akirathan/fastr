/*
 * Copyright (c) 2014, 2016, Oracle and/or its affiliates. All rights reserved.
 * DO NOT ALTER OR REMOVE COPYRIGHT NOTICES OR THIS FILE HEADER.
 *
 * This code is free software; you can redistribute it and/or modify it
 * under the terms of the GNU General Public License version 2 only, as
 * published by the Free Software Foundation.
 *
 * This code is distributed in the hope that it will be useful, but WITHOUT
 * ANY WARRANTY; without even the implied warranty of MERCHANTABILITY or
 * FITNESS FOR A PARTICULAR PURPOSE.  See the GNU General Public License
 * version 2 for more details (a copy is included in the LICENSE file that
 * accompanied this code).
 *
 * You should have received a copy of the GNU General Public License version
 * 2 along with this work; if not, write to the Free Software Foundation,
 * Inc., 51 Franklin St, Fifth Floor, Boston, MA 02110-1301 USA.
 *
 * Please contact Oracle, 500 Oracle Parkway, Redwood Shores, CA 94065 USA
 * or visit www.oracle.com if you need additional information or have any
 * questions.
 */
package com.oracle.truffle.r.runtime.ffi;

/**
 * Support for the {.Call} and {.External} calls.
 */
public interface CallRFFI {
    /**
     * Invoke the native function identified by {@code symbolInfo} passing it the arguments in
     * {@code args}. The values in {@code args} can be any of the types used to represent {@code R}
     * values in the implementation.
     *
     * @param address the address of the native function
     * @param name the name of the native function
     * @param args arguments
     */
    Object invokeCall(long address, String name, Object[] args);

    /**
     * Variant that does not return a result (primarily for library "init" methods).
     */
    void invokeVoidCall(long address, String name, Object[] args);

    /**
     * This interface is instantiated very early and sets the FFI global variables as part of that
     * process. However, at that stage {@code tempDir} is not established so this call exists to set
     * the value later.
     */
    void setTempDir(String tempDir);

    /**
     * Sets the {@code R_Interactive} FFI variable. Similar rationale to {#link setTmpDir}.
     */
    void setInteractive(boolean interactive);
<<<<<<< HEAD
=======

>>>>>>> bd84f9ec
}<|MERGE_RESOLUTION|>--- conflicted
+++ resolved
@@ -53,8 +53,5 @@
      * Sets the {@code R_Interactive} FFI variable. Similar rationale to {#link setTmpDir}.
      */
     void setInteractive(boolean interactive);
-<<<<<<< HEAD
-=======
 
->>>>>>> bd84f9ec
 }