--- conflicted
+++ resolved
@@ -29,21 +29,12 @@
 import com.oracle.truffle.api.frame.VirtualFrame;
 import com.oracle.truffle.r.nodes.RRootNode;
 import com.oracle.truffle.r.nodes.function.FormalArguments;
-<<<<<<< HEAD
-import com.oracle.truffle.r.runtime.RDispatch;
-import com.oracle.truffle.r.runtime.RError;
-import com.oracle.truffle.r.runtime.RInternalError;
-import com.oracle.truffle.r.runtime.RError.Message;
-import com.oracle.truffle.r.runtime.builtins.FastPathFactory;
-import com.oracle.truffle.r.runtime.context.RContext;
-=======
 import com.oracle.truffle.r.nodes.function.visibility.SetVisibilityNode;
 import com.oracle.truffle.r.runtime.RDispatch;
 import com.oracle.truffle.r.runtime.RError;
 import com.oracle.truffle.r.runtime.RError.Message;
 import com.oracle.truffle.r.runtime.RInternalError;
 import com.oracle.truffle.r.runtime.builtins.FastPathFactory;
->>>>>>> bd84f9ec
 import com.oracle.truffle.r.runtime.env.frame.FrameSlotChangeMonitor;
 
 public final class RBuiltinRootNode extends RRootNode {
@@ -79,11 +70,7 @@
                 assert factory.getDispatch() == RDispatch.SPECIAL : "null builtin node only allowed for SPECIAL dispatch";
                 throw RError.error(RError.SHOW_CALLER, Message.INVALID_USE, factory.getName());
             }
-<<<<<<< HEAD
-            result = builtin.execute(frame);
-=======
             return builtin.execute(frame);
->>>>>>> bd84f9ec
         } catch (NullPointerException | ArrayIndexOutOfBoundsException | AssertionError e) {
             CompilerDirectives.transferToInterpreter();
             throw new RInternalError(e, "internal error");
