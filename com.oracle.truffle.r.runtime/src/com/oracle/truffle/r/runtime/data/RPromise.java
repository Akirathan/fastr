--- conflicted
+++ resolved
@@ -203,12 +203,9 @@
         private final ConditionProfile isInlinedProfile = ConditionProfile.createBinaryProfile();
         private final ConditionProfile isDefaultProfile = ConditionProfile.createBinaryProfile();
         private final ConditionProfile isFrameForEnvProfile = ConditionProfile.createBinaryProfile();
-<<<<<<< HEAD
         private final ConditionProfile isEagerPromise = ConditionProfile.createBinaryProfile();
-=======
 
         private final ValueProfile valueProfile = ValueProfile.createClassProfile();
->>>>>>> 516c9f5d
     }
 
     public boolean isInlined(PromiseProfile profile) {
@@ -275,6 +272,7 @@
         Object profiledValue = profile.valueProfile.profile(newValue);
         this.value = profiledValue;
         this.isEvaluated = true;
+        this.execFrame = null; // the frame is no longer needed after execution
 
         // TODO Does this apply to other values, too?
         if (profiledValue instanceof RShareable) {
