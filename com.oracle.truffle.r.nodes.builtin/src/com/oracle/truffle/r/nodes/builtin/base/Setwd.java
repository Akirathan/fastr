--- conflicted
+++ resolved
@@ -22,13 +22,10 @@
  */
 package com.oracle.truffle.r.nodes.builtin.base;
 
-<<<<<<< HEAD
-=======
 import static com.oracle.truffle.r.nodes.builtin.CastBuilder.Predef.notEmpty;
 import static com.oracle.truffle.r.nodes.builtin.CastBuilder.Predef.stringValue;
 import static com.oracle.truffle.r.runtime.RError.SHOW_CALLER;
 import static com.oracle.truffle.r.runtime.RError.Message.CHAR_ARGUMENT;
->>>>>>> bd84f9ec
 import static com.oracle.truffle.r.runtime.RVisibility.OFF;
 import static com.oracle.truffle.r.runtime.builtins.RBehavior.IO;
 import static com.oracle.truffle.r.runtime.builtins.RBuiltinKind.INTERNAL;
@@ -40,10 +37,6 @@
 import com.oracle.truffle.r.runtime.RError;
 import com.oracle.truffle.r.runtime.Utils;
 import com.oracle.truffle.r.runtime.builtins.RBuiltin;
-<<<<<<< HEAD
-import com.oracle.truffle.r.runtime.data.model.RAbstractStringVector;
-=======
->>>>>>> bd84f9ec
 import com.oracle.truffle.r.runtime.ffi.RFFIFactory;
 
 @RBuiltin(name = "setwd", visibility = OFF, kind = INTERNAL, parameterNames = "path", behavior = IO)
@@ -68,13 +61,4 @@
             return owd;
         }
     }
-<<<<<<< HEAD
-
-    @Fallback
-    @TruffleBoundary
-    protected Object setwd(@SuppressWarnings("unused") Object path) {
-        throw RError.error(this, RError.Message.CHAR_ARGUMENT);
-    }
-=======
->>>>>>> bd84f9ec
 }