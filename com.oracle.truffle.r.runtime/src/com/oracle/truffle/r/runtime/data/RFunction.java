/*
 * Copyright (c) 2013, 2014, Oracle and/or its affiliates. All rights reserved.
 * DO NOT ALTER OR REMOVE COPYRIGHT NOTICES OR THIS FILE HEADER.
 *
 * This code is free software; you can redistribute it and/or modify it
 * under the terms of the GNU General Public License version 2 only, as
 * published by the Free Software Foundation.
 *
 * This code is distributed in the hope that it will be useful, but WITHOUT
 * ANY WARRANTY; without even the implied warranty of MERCHANTABILITY or
 * FITNESS FOR A PARTICULAR PURPOSE.  See the GNU General Public License
 * version 2 for more details (a copy is included in the LICENSE file that
 * accompanied this code).
 *
 * You should have received a copy of the GNU General Public License version
 * 2 along with this work; if not, write to the Free Software Foundation,
 * Inc., 51 Franklin St, Fifth Floor, Boston, MA 02110-1301 USA.
 *
 * Please contact Oracle, 500 Oracle Parkway, Redwood Shores, CA 94065 USA
 * or visit www.oracle.com if you need additional information or have any
 * questions.
 */
package com.oracle.truffle.r.runtime.data;

import com.oracle.truffle.api.*;
import com.oracle.truffle.api.frame.*;
import com.oracle.truffle.r.runtime.*;

/**
 * An instance of {@link RFunction} represents a function defined in R. The properties of a function
 * are as follows:
 * <ul>
 * <li>The {@link #name} is optional. It is given only for builtins.
 * <li>The {@link #target} represents the actually callable entry point to the function.
 * <li>Functions may represent builtins; this is indicated by the {@link #builtin} flag set to the
 * associated {@link RBuiltin} instance.
 * <li>The lexically enclosing environment of this function's definition is referenced by
 * {@link #enclosingFrame}.
 * </ul>
 */
public final class RFunction extends RScalar implements RAttributable {

    private final String name;
    private final RootCallTarget target;
    private final RBuiltin builtin;
    private MaterializedFrame enclosingFrame;
    protected RAttributes attributes;

    public RFunction(String name, RootCallTarget target, RBuiltin builtin, MaterializedFrame enclosingFrame) {
        this.name = name;
        this.target = target;
        this.builtin = builtin;
        this.enclosingFrame = enclosingFrame;
    }

    public RFunction(String name, RootCallTarget target, MaterializedFrame enclosingFrame) {
        this(name, target, null, enclosingFrame);
    }

    public boolean isBuiltin() {
        return builtin != null;
    }

    public RBuiltin getRBuiltin() {
        return builtin;
    }

    public String getName() {
        return name;
    }

    public RootCallTarget getTarget() {
        return target;
    }

    public MaterializedFrame getEnclosingFrame() {
        return enclosingFrame;
    }

    public void setEnclosingFrame(MaterializedFrame frame) {
        this.enclosingFrame = frame;
    }

<<<<<<< HEAD
    public RAttributes getAttributes() {
        return attributes;
    }

    public RAttributes initAttributes() {
        if (attributes == null) {
            attributes = RAttributes.create();
        }
        return attributes;
=======
    public RFunction copy() {
        return new RFunction(name, target, builtin, enclosingFrame);
>>>>>>> d1602784
    }
}<|MERGE_RESOLUTION|>--- conflicted
+++ resolved
@@ -81,19 +81,7 @@
         this.enclosingFrame = frame;
     }
 
-<<<<<<< HEAD
-    public RAttributes getAttributes() {
-        return attributes;
-    }
-
-    public RAttributes initAttributes() {
-        if (attributes == null) {
-            attributes = RAttributes.create();
-        }
-        return attributes;
-=======
     public RFunction copy() {
         return new RFunction(name, target, builtin, enclosingFrame);
->>>>>>> d1602784
     }
 }