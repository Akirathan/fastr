/*
 * Copyright (c) 2015, 2016, Oracle and/or its affiliates. All rights reserved.
 * DO NOT ALTER OR REMOVE COPYRIGHT NOTICES OR THIS FILE HEADER.
 *
 * This code is free software; you can redistribute it and/or modify it
 * under the terms of the GNU General Public License version 2 only, as
 * published by the Free Software Foundation.
 *
 * This code is distributed in the hope that it will be useful, but WITHOUT
 * ANY WARRANTY; without even the implied warranty of MERCHANTABILITY or
 * FITNESS FOR A PARTICULAR PURPOSE.  See the GNU General Public License
 * version 2 for more details (a copy is included in the LICENSE file that
 * accompanied this code).
 *
 * You should have received a copy of the GNU General Public License version
 * 2 along with this work; if not, write to the Free Software Foundation,
 * Inc., 51 Franklin St, Fifth Floor, Boston, MA 02110-1301 USA.
 *
 * Please contact Oracle, 500 Oracle Parkway, Redwood Shores, CA 94065 USA
 * or visit www.oracle.com if you need additional information or have any
 * questions.
 */
package com.oracle.truffle.r.test.tck;

import static org.junit.Assert.assertTrue;

import org.junit.Test;

import com.oracle.truffle.api.source.Source;
import com.oracle.truffle.api.vm.PolyglotEngine;
import com.oracle.truffle.api.vm.PolyglotEngine.Builder;
import com.oracle.truffle.r.runtime.RSource;
import com.oracle.truffle.tck.TruffleTCK;

public class FastRTckTest extends TruffleTCK {
    @Test
    public void testVerifyPresence() {
        PolyglotEngine vm = PolyglotEngine.newBuilder().build();
        assertTrue("Our language is present", vm.getLanguages().containsKey("text/x-r"));
    }

    // @formatter:off
    private static final Source INITIALIZATION = RSource.fromTextInternal(
        "fourtyTwo <- function() {\n" +
        "  42L\n" +
        "}\n" +
        "plus <- function(a, b) {\n" +
        "  a + b\n" +
        "}\n" +
        "identity <- function(a) {\n" +
        "  a\n" +
        "}\n" +
        "apply <- function(f) {\n" +
        "  f(18L, 32L) + 10L\n" +
        "}\n" +
        "null <- function() {\n" +
        "  NULL\n" +
        "}\n" +
        "counter <- 0L\n" +
        "count <- function() {\n" +
        "  counter <<- counter + 1L\n" +
        "}\n" +
        "complexAdd <- function(a, b) {\n" +
        " a$imaginary <- a$imaginary + b$imaginary\n" +
        " a$real <- a$real + b$real\n" +
        "}\n" +
        "countUpWhile <- function(fn) {\n" +
        " counter <- 0\n" +
        " while (T) {\n" +
        "  if (!fn(counter)) {\n" +
        "   break\n" +
        "  }\n" +
        "  counter <- counter + 1\n" +
        " }\n" +
        "}\n" +
        "complexSumReal <- function(a) {\n" +
        " sum <- 0\n" +
        " for (i in 1:length(a)) {\n" +
        "   sum <- sum + a[i]$real\n" +
        " }\n" +
        " return(sum)\n" +
        "}\n" +
        "complexCopy <- function(a, b) {\n" +
        " for (i in 0:(length(b)-1)) {\n" +
        "   a[i]$real <- b[i]$real\n" +
        "   a[i]$imaginary <- b[i]$imaginary\n" +
        " }\n" +
        "}\n" +
        "valuesObject <- function() {\n" +
        "  list('byteValue'=0L, 'shortValue'=0L, 'intValue'=0L, 'longValue'=0L, 'floatValue'=0, 'doubleValue'=0, 'charValue'=48L, 'stringValue'='', 'booleanValue'=FALSE)\n" +
        "}\n" +
<<<<<<< HEAD
        ".fastr.interop.export('valuesObject', valuesObject)\n",
=======
        "addNumbersFunction <- function() {\n" +
        "  function(a, b) a + b\n" +
        "}\n" +
        "objectWithValueProperty <- function() {\n" +
        "  list(value = 42L)\n" +
        "}\n" +
        "callFunction <- function(f) {\n" +
        "  f(41L, 42L)\n" +
        "}\n" +
        "objectWithElement <- function(f) {\n" +
        "  c(0L, 0L, 42L, 0L)\n" +
        "}\n" +
        "objectWithValueAndAddProperty <- function(f) {\n" +
        "  e <- new.env()\n" +
        "  e$value <- 0L\n" +
        "  e$add <- function(inc) { e$value <- e$value + inc; e$value }\n" +
        "  e\n" +
        "}\n" +
        "callMethod <- function(f) {\n" +
        "  f(41L, 42L)\n" +
        "}\n" +
        "readElementFromForeign <- function(f) {\n" +
        "  f[[3L]]\n" +
        "}\n" +
        "writeElementToForeign <- function(f) {\n" +
        "  f[[3L]] <- 42L\n" +
        "}\n" +
        "readValueFromForeign <- function(o) {\n" +
        "  o$value\n" +
        "}\n" +
        "writeValueToForeign <- function(o) {\n" +
        "  o$value <- 42L\n" +
        "}\n" +
        "getSizeOfForeign <- function(o) {\n" +
        "  length(o)\n" +
        "}\n" +
        "isNullOfForeign <- function(o) {\n" +
        "  .fastr.interop.toBoolean(.fastr.interop.isNull(o))\n" +
        "}\n" +
        "hasSizeOfForeign <- function(o) {\n" +
        "  .fastr.interop.toBoolean(.fastr.interop.hasSize(o))\n" +
        "}\n" +
        "isExecutableOfForeign <- function(o) {\n" +
        "  .fastr.interop.toBoolean(.fastr.interop.isExecutable(o))\n" +
        "}\n" +
        "for (name in ls()) .fastr.interop.export(name, get(name))\n",
>>>>>>> bd84f9ec
        RSource.Internal.TCK_INIT
    );
    // @formatter:on

    @Override
    protected PolyglotEngine prepareVM(Builder builder) throws Exception {
        PolyglotEngine vm = builder.build();
        vm.eval(INITIALIZATION);
        return vm;
    }

    @Override
    protected String mimeType() {
        return "text/x-r";
    }

    @Override
    protected String fourtyTwo() {
        return "fourtyTwo";
    }

    @Override
    protected String plusInt() {
        return "plus";
    }

    @Override
    protected String identity() {
        return "identity";
    }

    @Override
    protected String returnsNull() {
        return "null";
    }

    @Override
    protected String applyNumbers() {
        return "apply";
    }

    @Override
    protected String countInvocations() {
        return "count";
    }

    @Override
    protected String complexAdd() {
        return "complexAdd";
    }

    @Override
    protected String complexSumReal() {
        return "complexSumReal";
    }

    @Override
    protected String complexCopy() {
        return "complexCopy";
    }

    @Override
    protected String invalidCode() {
        // @formatter:off
        return
            "main <- function() {\n";
        // @formatter:on
    }

    @Override
    protected String valuesObject() {
        return "valuesObject";
    }

    @Override
    protected String countUpWhile() {
        return "countUpWhile";
    }

    @Override
    protected String addToArray() {
        // TODO not yet supported
        return null;
    }

    @Override
    protected String getSizeOfForeign() {
        return "getSizeOfForeign";
    }

    @Override
    protected String isNullForeign() {
        return "isNullOfForeign";
    }

    @Override
    protected String hasSizeOfForeign() {
        return "hasSizeOfForeign";
    }

    @Override
    protected String isExecutableOfForeign() {
        return "isExecutableOfForeign";
    }

    @Override
    protected String readValueFromForeign() {
        return "readValueFromForeign";
    }

    @Override
    protected String writeValueToForeign() {
        return "writeValueToForeign";
    }

    @Override
    protected String callFunction() {
        return "callFunction";
    }

    @Override
    protected String objectWithElement() {
        return "objectWithElement";
    }

    @Override
    protected String objectWithValueAndAddProperty() {
        return "objectWithValueAndAddProperty";
    }

    @Override
    protected String callMethod() {
        return "callMethod";
    }

    @Override
    protected String readElementFromForeign() {
        return "readElementFromForeign";
    }

    @Override
    protected String writeElementToForeign() {
        return "writeElementToForeign";
    }

    @Override
    protected String objectWithValueProperty() {
        return "objectWithValueProperty";
    }

    @Override
    protected String functionAddNumbers() {
        return "addNumbersFunction";
    }

    @Override
    public void readWriteBooleanValue() throws Exception {
        // TODO not yet supported
    }

    @Override
    public void readWriteCharValue() throws Exception {
        // TODO not yet supported
    }

    @Override
    public void readWriteShortValue() throws Exception {
        // TODO not yet supported
    }

    @Override
    public void readWriteByteValue() throws Exception {
        // TODO not yet supported
    }

    @Override
    public void readWriteFloatValue() throws Exception {
        // TODO not yet supported
    }

    @Override
    public void testAddComplexNumbersWithMethod() throws Exception {
        // TODO not yet supported
    }

    @Override
    @Test
    public void testNull() {
        // disabled because we don't provide a Java "null" value in R
    }

    @Override
    @Test
    public void testNullInCompoundObject() {
        // disabled because we don't provide a Java "null" value in R
    }

    @Override
    @Test
    public void testPlusWithIntsOnCompoundObject() throws Exception {
        // TODO support this test case.
    }

    @Override
    @Test
    public void testMaxOrMinValue() throws Exception {
        // TODO support this test case.
    }

    @Override
    @Test
    public void testMaxOrMinValue2() throws Exception {
        // TODO support this test case.
    }

    @Override
    @Test
    public void testFortyTwoWithCompoundObject() throws Exception {
        // TODO support this test case.
    }

    @Override
    public void testPlusWithFloat() throws Exception {
        // no floats in FastR
    }

    @Override
    public void testPrimitiveReturnTypeFloat() throws Exception {
        // no floats in FastR
    }

    @Override
    public void testPlusWithOneNegativeShort() throws Exception {
        // no floats in FastR
    }

    @Override
    public void testPlusWithDoubleFloatSameAsInt() throws Exception {
        // no floats in FastR
    }

    @Override
    public void testPlusWithLongMaxIntMinInt() throws Exception {
        // no longs in FastR
    }

    @Override
    public void testPlusWithLong() throws Exception {
        // no longs in FastR
    }

    @Override
    public void testPrimitiveReturnTypeLong() throws Exception {
        // no longs in FastR
    }

    @Override
    public void testPlusWithBytes() throws Exception {
        // no bytes in FastR
    }

    @Override
    public void testPlusWithOneNegativeByte() throws Exception {
        // no bytes in FastR
    }

    @Override
    public void testPlusWithShort() throws Exception {
        // no shorts in FastR
    }

    @Override
    public void testPrimitiveReturnTypeShort() throws Exception {
        // no shorts in FastR
    }

    @Override
    public void testGlobalObjectIsAccessible() throws Exception {
        // no global object in fastr.
    }

    @Override
    public void testNullCanBeCastToAnything() throws Exception {
        // TODO support
    }

    @Override
    public void multiplyTwoVariables() throws Exception {
        // TODO support
    }

    @Override
    public void testEvaluateSource() throws Exception {
        // TODO support
    }

    @Override
    public void testCopyComplexNumbersA() {
        // TODO determine the semantics of assignments to a[i]$b
    }

    @Override
    public void testCopyComplexNumbersB() {
        // TODO determine the semantics of assignments to a[i]$b
    }

    @Override
    public void testCopyStructuredComplexToComplexNumbersA() {
        // TODO determine the semantics of assignments to a[i]$b
    }

    @Override
    public void testAddComplexNumbers() {
        // TODO determine the semantics of assignments to a[i]$b
    }

    @Override
    public void testWriteToObjectWithElement() throws Exception {
        // TODO mismatch between mutable and immutable data types
    }

    @Override
    public void testObjectWithValueAndAddProperty() throws Exception {
        // TODO mismatch between mutable and immutable data types
    }

    @Override
    public void testCallMethod() throws Exception {
        // R does not have method calls
    }

    @Override
    public String multiplyCode(String firstName, String secondName) {
        return firstName + '*' + secondName;
    }

}<|MERGE_RESOLUTION|>--- conflicted
+++ resolved
@@ -89,9 +89,6 @@
         "valuesObject <- function() {\n" +
         "  list('byteValue'=0L, 'shortValue'=0L, 'intValue'=0L, 'longValue'=0L, 'floatValue'=0, 'doubleValue'=0, 'charValue'=48L, 'stringValue'='', 'booleanValue'=FALSE)\n" +
         "}\n" +
-<<<<<<< HEAD
-        ".fastr.interop.export('valuesObject', valuesObject)\n",
-=======
         "addNumbersFunction <- function() {\n" +
         "  function(a, b) a + b\n" +
         "}\n" +
@@ -138,7 +135,6 @@
         "  .fastr.interop.toBoolean(.fastr.interop.isExecutable(o))\n" +
         "}\n" +
         "for (name in ls()) .fastr.interop.export(name, get(name))\n",
->>>>>>> bd84f9ec
         RSource.Internal.TCK_INIT
     );
     // @formatter:on
