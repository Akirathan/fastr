/*
 * Copyright (c) 2013, 2014, Oracle and/or its affiliates. All rights reserved.
 * DO NOT ALTER OR REMOVE COPYRIGHT NOTICES OR THIS FILE HEADER.
 *
 * This code is free software; you can redistribute it and/or modify it
 * under the terms of the GNU General Public License version 2 only, as
 * published by the Free Software Foundation.
 *
 * This code is distributed in the hope that it will be useful, but WITHOUT
 * ANY WARRANTY; without even the implied warranty of MERCHANTABILITY or
 * FITNESS FOR A PARTICULAR PURPOSE.  See the GNU General Public License
 * version 2 for more details (a copy is included in the LICENSE file that
 * accompanied this code).
 *
 * You should have received a copy of the GNU General Public License version
 * 2 along with this work; if not, write to the Free Software Foundation,
 * Inc., 51 Franklin St, Fifth Floor, Boston, MA 02110-1301 USA.
 *
 * Please contact Oracle, 500 Oracle Parkway, Redwood Shores, CA 94065 USA
 * or visit www.oracle.com if you need additional information or have any
 * questions.
 */
package com.oracle.truffle.r.nodes.builtin.base;

import static com.oracle.truffle.r.runtime.RBuiltinKind.*;

import com.oracle.truffle.api.*;
import com.oracle.truffle.api.dsl.*;
import com.oracle.truffle.api.frame.*;
import com.oracle.truffle.r.nodes.builtin.*;
import com.oracle.truffle.r.nodes.unary.*;
import com.oracle.truffle.r.runtime.*;
import com.oracle.truffle.r.runtime.data.*;
import com.oracle.truffle.r.runtime.data.model.*;

// TODO interpret "type" and "allowNA" arguments
@RBuiltin(name = "nchar", kind = INTERNAL, parameterNames = {"x", "type", "allowNA"})
public abstract class NChar extends RBuiltinNode {

    @Child private CastStringNode convertString;

    private String coerceContent(VirtualFrame frame, Object content) {
        if (convertString == null) {
            CompilerDirectives.transferToInterpreterAndInvalidate();
<<<<<<< HEAD
            convertString = insert(CastStringNodeFactory.create(null, false, false, false, false));
=======
            convertString = insert(CastStringNodeGen.create(null, false, true, false, false));
>>>>>>> 5652a93e
        }
        try {
            return (String) convertString.executeString(frame, content);
        } catch (ConversionFailedException e) {
            throw RError.error(getEncapsulatingSourceSection(), RError.Message.CHARACTER_EXPECTED);
        }
    }

    @SuppressWarnings("unused")
    @Specialization
    protected RIntVector nchar(VirtualFrame frame, RNull value, String type, byte allowNA) {
        controlVisibility();
        return RDataFactory.createEmptyIntVector();
    }

    @SuppressWarnings("unused")
    @Specialization
    protected int nchar(VirtualFrame frame, int value, String type, byte allowNA) {
        controlVisibility();
        return coerceContent(frame, value).length();
    }

    @SuppressWarnings("unused")
    @Specialization
    protected int nchar(VirtualFrame frame, double value, String type, byte allowNA) {
        controlVisibility();
        return coerceContent(frame, value).length();
    }

    @SuppressWarnings("unused")
    @Specialization
    protected int nchar(VirtualFrame frame, byte value, String type, byte allowNA) {
        controlVisibility();
        return coerceContent(frame, value).length();
    }

    @SuppressWarnings("unused")
    @Specialization(guards = "lengthZero")
    protected RIntVector ncharL0(RAbstractStringVector vector, String type, byte allowNA) {
        controlVisibility();
        return RDataFactory.createEmptyIntVector();
    }

    @SuppressWarnings("unused")
    @Specialization(guards = "lengthOne")
    protected int ncharL1(RAbstractStringVector vector, String type, byte allowNA) {
        controlVisibility();
        return vector.getDataAt(0).length();
    }

    @SuppressWarnings("unused")
    @Specialization(guards = "lengthGT1")
    protected RIntVector nchar(RAbstractStringVector vector, String type, byte allowNA) {
        controlVisibility();
        int len = vector.getLength();
        int[] result = new int[len];
        for (int i = 0; i < len; i++) {
            result[i] = vector.getDataAt(i).length();
        }
        return RDataFactory.createIntVector(result, vector.isComplete(), vector.getNames());
    }

    @SuppressWarnings("unused")
    @Fallback
    protected RIntVector nchar(VirtualFrame frame, Object obj, Object type, Object allowNA) {
        controlVisibility();
        if (obj instanceof RFactor) {
            throw RError.error(getEncapsulatingSourceSection(), RError.Message.REQUIRES_CHAR_VECTOR, "nchar");
        }
        if (obj instanceof RAbstractVector) {
            RAbstractVector vector = (RAbstractVector) obj;
            int len = vector.getLength();
            int[] result = new int[len];
            for (int i = 0; i < len; i++) {
                result[i] = coerceContent(frame, vector.getDataAtAsObject(i)).length();
            }
            return RDataFactory.createIntVector(result, vector.isComplete(), vector.getNames());
        } else {
            throw RError.error(getEncapsulatingSourceSection(), RError.Message.CANNOT_COERCE, RRuntime.classToString(obj.getClass(), false), "character");
        }
    }

    @SuppressWarnings("unused")
    public static boolean lengthGT1(RAbstractStringVector vector, String type, byte allowNA) {
        return vector.getLength() > 1;
    }

    @SuppressWarnings("unused")
    public static boolean lengthOne(RAbstractStringVector vector, String type, byte allowNA) {
        return vector.getLength() == 1;
    }

    @SuppressWarnings("unused")
    public static boolean lengthZero(RAbstractStringVector vector, String type, byte allowNA) {
        return vector.getLength() == 0;
    }

}<|MERGE_RESOLUTION|>--- conflicted
+++ resolved
@@ -42,11 +42,7 @@
     private String coerceContent(VirtualFrame frame, Object content) {
         if (convertString == null) {
             CompilerDirectives.transferToInterpreterAndInvalidate();
-<<<<<<< HEAD
-            convertString = insert(CastStringNodeFactory.create(null, false, false, false, false));
-=======
-            convertString = insert(CastStringNodeGen.create(null, false, true, false, false));
->>>>>>> 5652a93e
+            convertString = insert(CastStringNodeGen.create(null, false, false, false, false));
         }
         try {
             return (String) convertString.executeString(frame, content);
