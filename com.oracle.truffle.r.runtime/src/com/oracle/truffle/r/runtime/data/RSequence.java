/*
 * Copyright (c) 2013, 2016, Oracle and/or its affiliates. All rights reserved.
 * DO NOT ALTER OR REMOVE COPYRIGHT NOTICES OR THIS FILE HEADER.
 *
 * This code is free software; you can redistribute it and/or modify it
 * under the terms of the GNU General Public License version 2 only, as
 * published by the Free Software Foundation.
 *
 * This code is distributed in the hope that it will be useful, but WITHOUT
 * ANY WARRANTY; without even the implied warranty of MERCHANTABILITY or
 * FITNESS FOR A PARTICULAR PURPOSE.  See the GNU General Public License
 * version 2 for more details (a copy is included in the LICENSE file that
 * accompanied this code).
 *
 * You should have received a copy of the GNU General Public License version
 * 2 along with this work; if not, write to the Free Software Foundation,
 * Inc., 51 Franklin St, Fifth Floor, Boston, MA 02110-1301 USA.
 *
 * Please contact Oracle, 500 Oracle Parkway, Redwood Shores, CA 94065 USA
 * or visit www.oracle.com if you need additional information or have any
 * questions.
 */
package com.oracle.truffle.r.runtime.data;

import com.oracle.truffle.r.runtime.RInternalError;
import com.oracle.truffle.r.runtime.data.model.RAbstractContainer;
import com.oracle.truffle.r.runtime.data.model.RAbstractVector;

public abstract class RSequence implements RAbstractVector {

    private final int length;

    protected RSequence(int length) {
        this.length = length;
    }

    @Override
    public final int getLength() {
        return length;
    }

    @Override
    public RAbstractContainer resize(int size) {
        return materialize().resize(size);
    }

    public abstract Object getStartObject();

    public abstract Object getStrideObject();

    @Override
    public final boolean isComplete() {
        return true;
    }

    @Override
<<<<<<< HEAD
    public boolean checkCompleteness() {
        return true;
    }

=======
>>>>>>> 83810c3e
    public void setComplete(boolean complete) {
        // sequences are always complete
    }

    @Override
    public final boolean hasDimensions() {
        return false;
    }

    @Override
    public final int[] getDimensions() {
        return null;
    }

    @Override
    public void setDimensions(int[] newDimensions) {
        // should only be used on materialized sequence
        throw RInternalError.shouldNotReachHere();
    }

    public final RVector createVector() {
        return internalCreateVector();
    }

    protected abstract RVector internalCreateVector();

    @Override
    public final RAbstractVector copy() {
        return createVector();
    }

    @Override
    public final RAbstractVector copyDropAttributes() {
        return createVector();
    }

    @Override
    public final RAbstractVector copyWithNewDimensions(int[] newDimensions) {
        return createVector().copyWithNewDimensions(newDimensions);
    }

    @Override
    public final RStringVector getNames(RAttributeProfiles attrProfiles) {
        return null;
    }

    @Override
    public void setNames(RStringVector newNames) {
        // should only be used on materialized sequence
        throw RInternalError.shouldNotReachHere();
    }

    @Override
    public final RList getDimNames(RAttributeProfiles attrProfiles) {
        return null;
    }

    @Override
    public void setDimNames(RList newDimNames) {
        // should only be used on materialized sequence
        throw RInternalError.shouldNotReachHere();
    }

    @Override
    public final Object getRowNames(RAttributeProfiles attrProfiles) {
        return RNull.instance;
    }

    @Override
    public void setRowNames(RAbstractVector rowNames) {
        // should only be used on materialized sequence
        throw RInternalError.shouldNotReachHere();
    }

    @Override
    public final RAttributes initAttributes() {
        throw RInternalError.shouldNotReachHere();
    }

    @Override
    public final void initAttributes(RAttributes newAttributes) {
        throw RInternalError.shouldNotReachHere();
    }

    @Override
    public final RAttributes getAttributes() {
        return null;
    }

    @Override
    public final boolean isMatrix() {
        return false;
    }

    @Override
    public final boolean isArray() {
        return false;
    }

    @Override
    public final boolean isObject(RAttributeProfiles attrProfiles) {
        return false;
    }

    @Override
    public final RStringVector getClassHierarchy() {
        return getImplicitClass();
    }

    @Override
    public final RVector materializeNonShared() {
        RVector resultVector = this.materialize().materializeNonShared();
        return resultVector;
    }

    @Override
    public final RShareable materializeToShareable() {
        return this.materialize();
    }

    @Override
    public final RVector copyResizedWithDimensions(int[] newDimensions, boolean fillNA) {
        // TODO support for higher dimensions
        assert newDimensions.length == 2;
        RVector result = copyResized(newDimensions[0] * newDimensions[1], fillNA);
        result.setDimensions(newDimensions);
        return result;
    }

    @Override
    public int getGPBits() {
        return 0;
    }

    @Override
    public void setGPBits(int value) {
        throw RInternalError.shouldNotReachHere();
    }

    @Override
    public boolean isS4() {
        return false;
    }
}<|MERGE_RESOLUTION|>--- conflicted
+++ resolved
@@ -54,13 +54,11 @@
     }
 
     @Override
-<<<<<<< HEAD
     public boolean checkCompleteness() {
         return true;
     }
 
-=======
->>>>>>> 83810c3e
+    @Override
     public void setComplete(boolean complete) {
         // sequences are always complete
     }
