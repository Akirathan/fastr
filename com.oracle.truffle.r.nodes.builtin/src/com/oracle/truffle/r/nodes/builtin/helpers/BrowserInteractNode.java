/*
 * Copyright (c) 2014, 2016, Oracle and/or its affiliates. All rights reserved.
 * DO NOT ALTER OR REMOVE COPYRIGHT NOTICES OR THIS FILE HEADER.
 *
 * This code is free software; you can redistribute it and/or modify it
 * under the terms of the GNU General Public License version 2 only, as
 * published by the Free Software Foundation.
 *
 * This code is distributed in the hope that it will be useful, but WITHOUT
 * ANY WARRANTY; without even the implied warranty of MERCHANTABILITY or
 * FITNESS FOR A PARTICULAR PURPOSE.  See the GNU General Public License
 * version 2 for more details (a copy is included in the LICENSE file that
 * accompanied this code).
 *
 * You should have received a copy of the GNU General Public License version
 * 2 along with this work; if not, write to the Free Software Foundation,
 * Inc., 51 Franklin St, Fifth Floor, Boston, MA 02110-1301 USA.
 *
 * Please contact Oracle, 500 Oracle Parkway, Redwood Shores, CA 94065 USA
 * or visit www.oracle.com if you need additional information or have any
 * questions.
 */
package com.oracle.truffle.r.nodes.builtin.helpers;

import com.oracle.truffle.api.CompilerDirectives;
import com.oracle.truffle.api.CompilerDirectives.TruffleBoundary;
import com.oracle.truffle.api.dsl.Specialization;
import com.oracle.truffle.api.frame.MaterializedFrame;
import com.oracle.truffle.api.frame.VirtualFrame;
import com.oracle.truffle.r.runtime.JumpToTopLevelException;
import com.oracle.truffle.r.runtime.RArguments;
import com.oracle.truffle.r.runtime.RCaller;
import com.oracle.truffle.r.runtime.RError;
import com.oracle.truffle.r.runtime.RRuntime;
import com.oracle.truffle.r.runtime.RSource;
import com.oracle.truffle.r.runtime.RSrcref;
import com.oracle.truffle.r.runtime.ReturnException;
import com.oracle.truffle.r.runtime.Utils;
import com.oracle.truffle.r.runtime.context.ConsoleHandler;
import com.oracle.truffle.r.runtime.context.Engine.IncompleteSourceException;
import com.oracle.truffle.r.runtime.context.Engine.ParseException;
import com.oracle.truffle.r.runtime.context.RContext;
import com.oracle.truffle.r.runtime.data.RFunction;
import com.oracle.truffle.r.runtime.data.RIntVector;
import com.oracle.truffle.r.runtime.data.RNull;
import com.oracle.truffle.r.runtime.data.RPairList;
import com.oracle.truffle.r.runtime.data.RStringVector;
import com.oracle.truffle.r.runtime.env.REnvironment;
import com.oracle.truffle.r.runtime.instrument.InstrumentationState.BrowserState;
<<<<<<< HEAD
=======
import com.oracle.truffle.r.runtime.nodes.RCodeBuilder;
>>>>>>> bd84f9ec
import com.oracle.truffle.r.runtime.nodes.RNode;
import com.oracle.truffle.r.runtime.nodes.RSyntaxNode;

/**
 * The interactive component of the {@code browser} function.
 *
 * This is called in two ways:
 * <ol>
 * <li>implicitly when a function has had {@code debug} called</li>
 * <li>explicitly by a call in the source code. N.B. in this case we must enable debugging
 * (instrumentation) because a {@code n} command must stop at the next statement.</li>
 * </ol>
 *
 */
public abstract class BrowserInteractNode extends RNode {

    public static final int STEP = 0;
    public static final int NEXT = 1;
    public static final int CONTINUE = 2;
    public static final int FINISH = 3;

    @Specialization
    protected int interact(VirtualFrame frame) {
        CompilerDirectives.transferToInterpreter();
        MaterializedFrame mFrame = frame.materialize();
        ConsoleHandler ch = RContext.getInstance().getConsoleHandler();
        BrowserState browserState = RContext.getInstance().stateInstrumentation.getBrowserState();
        String savedPrompt = ch.getPrompt();
<<<<<<< HEAD
        ch.setPrompt(browserPrompt(RArguments.getDepth(frame)));
        RFunction caller = RArguments.getFunction(frame);
        boolean callerIsDebugged = DebugHandling.isDebugged(caller);
=======
        RFunction callerFunction = RArguments.getFunction(frame);
        // we may be at top level where there is not caller
        boolean callerIsDebugged = callerFunction == null ? false : DebugHandling.isDebugged(callerFunction);
>>>>>>> bd84f9ec
        int exitMode = NEXT;
        RCaller currentCaller = RArguments.getCall(mFrame);
        if (currentCaller == null) {
            currentCaller = RCaller.topLevel;
        }
        RCaller browserCaller = createCaller(currentCaller);
        try {
<<<<<<< HEAD
            browserState.setInBrowser(true);
=======
            browserState.setInBrowser(browserCaller);
>>>>>>> bd84f9ec
            LW: while (true) {
                ch.setPrompt(browserPrompt(RArguments.getDepth(frame)));
                String input = ch.readLine();
                if (input != null) {
                    input = input.trim();
                }
                if (input == null || input.length() == 0) {
                    byte browserNLdisabledVec = RRuntime.asLogicalObject(RContext.getInstance().stateROptions.getValue("browserNLdisabled"));
                    if (!RRuntime.fromLogical(browserNLdisabledVec)) {
                        input = browserState.lastEmptyLineCommand();
                    }
                }
                switch (input) {
                    case "c":
                    case "cont":
                        exitMode = CONTINUE;
                        break LW;
                    case "n":
                        exitMode = NEXT;
<<<<<<< HEAD
                        if (!callerIsDebugged) {
                            DebugHandling.enableDebug(caller, "", "", true, true);
=======
                        // don't enable debugging if at top level
                        if (!callerIsDebugged) {
                            DebugHandling.enableDebug(callerFunction, "", "", true, true);
>>>>>>> bd84f9ec
                        }
                        browserState.setLastEmptyLineCommand("n");
                        break LW;
                    case "s":
                        exitMode = STEP;
<<<<<<< HEAD
                        if (!callerIsDebugged) {
                            DebugHandling.enableDebug(caller, "", "", true, true);
=======
                        // don't enable debugging if at top level
                        if (!callerIsDebugged) {
                            DebugHandling.enableDebug(callerFunction, "", "", true, true);
>>>>>>> bd84f9ec
                        }
                        browserState.setLastEmptyLineCommand("s");
                        break LW;
                    case "f":
                        exitMode = FINISH;
                        break LW;
                    case "Q":
                        throw new JumpToTopLevelException();
                    case "where": {
                        if (RArguments.getDepth(mFrame) > 1) {
                            Object stack = Utils.createTraceback(0);
                            // browser inverts frame depth
                            int idepth = 1;
                            while (stack != RNull.instance) {
                                RPairList pl = (RPairList) stack;
                                RStringVector element = (RStringVector) pl.car();
                                ch.printf("where %d%s: %s%n", idepth, getSrcinfo(element), element.getDataAt(0));
                                idepth++;
                                stack = pl.cdr();
                            }
                        }
                        ch.println("");
                        break;
                    }

                    default:
<<<<<<< HEAD
                        try {
                            RContext.getEngine().parseAndEval(RSource.fromTextInternal(input, RSource.Internal.BROWSER_INPUT), mFrame, true);
                        } catch (ReturnException e) {
                            exitMode = NEXT;
                            break LW;
                        } catch (ParseException e) {
                            throw e.throwAsRError();
=======
                        StringBuffer sb = new StringBuffer(input);
                        while (true) {
                            try {
                                RContext.getEngine().parseAndEval(RSource.fromTextInternal(sb.toString(), RSource.Internal.BROWSER_INPUT), mFrame, true);
                            } catch (IncompleteSourceException e) {
                                // read another line of input
                                ch.setPrompt("+ ");
                                sb.append(ch.readLine());
                                // The only continuation in the while loop
                                continue;
                            } catch (ParseException e) {
                                e.report(ch);
                                continue LW;
                            } catch (RError e) {
                                continue LW;
                            } catch (ReturnException e) {
                                exitMode = NEXT;
                                break LW;
                            }
                            continue LW;
>>>>>>> bd84f9ec
                        }
                }
            }
        } finally {
            ch.setPrompt(savedPrompt);
<<<<<<< HEAD
            browserState.setInBrowser(false);
=======
            browserState.setInBrowser(null);
>>>>>>> bd84f9ec
        }
        return exitMode;
    }

    @TruffleBoundary
    private static RCaller createCaller(RCaller currentCaller) {
        RCodeBuilder<RSyntaxNode> builder = RContext.getASTBuilder();
        return RCaller.create(null, currentCaller, builder.call(RSyntaxNode.INTERNAL, builder.lookup(RSyntaxNode.INTERNAL, "browser", true)));
    }

    private static String getSrcinfo(RStringVector element) {
        Object srcref = element.getAttr(RRuntime.R_SRCREF);
        if (srcref != null) {
            RIntVector lloc = (RIntVector) srcref;
            Object srcfile = lloc.getAttr(RRuntime.R_SRCFILE);
            if (srcfile != null) {
                REnvironment env = (REnvironment) srcfile;
                return " at " + RRuntime.asString(env.get(RSrcref.SrcrefFields.filename.name())) + "#" + lloc.getDataAt(0);
            }
        }
        return "";
    }

    private static String browserPrompt(int depth) {
        return "Browse[" + depth + "]> ";
    }
}<|MERGE_RESOLUTION|>--- conflicted
+++ resolved
@@ -47,10 +47,7 @@
 import com.oracle.truffle.r.runtime.data.RStringVector;
 import com.oracle.truffle.r.runtime.env.REnvironment;
 import com.oracle.truffle.r.runtime.instrument.InstrumentationState.BrowserState;
-<<<<<<< HEAD
-=======
 import com.oracle.truffle.r.runtime.nodes.RCodeBuilder;
->>>>>>> bd84f9ec
 import com.oracle.truffle.r.runtime.nodes.RNode;
 import com.oracle.truffle.r.runtime.nodes.RSyntaxNode;
 
@@ -79,15 +76,9 @@
         ConsoleHandler ch = RContext.getInstance().getConsoleHandler();
         BrowserState browserState = RContext.getInstance().stateInstrumentation.getBrowserState();
         String savedPrompt = ch.getPrompt();
-<<<<<<< HEAD
-        ch.setPrompt(browserPrompt(RArguments.getDepth(frame)));
-        RFunction caller = RArguments.getFunction(frame);
-        boolean callerIsDebugged = DebugHandling.isDebugged(caller);
-=======
         RFunction callerFunction = RArguments.getFunction(frame);
         // we may be at top level where there is not caller
         boolean callerIsDebugged = callerFunction == null ? false : DebugHandling.isDebugged(callerFunction);
->>>>>>> bd84f9ec
         int exitMode = NEXT;
         RCaller currentCaller = RArguments.getCall(mFrame);
         if (currentCaller == null) {
@@ -95,11 +86,7 @@
         }
         RCaller browserCaller = createCaller(currentCaller);
         try {
-<<<<<<< HEAD
-            browserState.setInBrowser(true);
-=======
             browserState.setInBrowser(browserCaller);
->>>>>>> bd84f9ec
             LW: while (true) {
                 ch.setPrompt(browserPrompt(RArguments.getDepth(frame)));
                 String input = ch.readLine();
@@ -119,27 +106,17 @@
                         break LW;
                     case "n":
                         exitMode = NEXT;
-<<<<<<< HEAD
-                        if (!callerIsDebugged) {
-                            DebugHandling.enableDebug(caller, "", "", true, true);
-=======
                         // don't enable debugging if at top level
                         if (!callerIsDebugged) {
                             DebugHandling.enableDebug(callerFunction, "", "", true, true);
->>>>>>> bd84f9ec
                         }
                         browserState.setLastEmptyLineCommand("n");
                         break LW;
                     case "s":
                         exitMode = STEP;
-<<<<<<< HEAD
-                        if (!callerIsDebugged) {
-                            DebugHandling.enableDebug(caller, "", "", true, true);
-=======
                         // don't enable debugging if at top level
                         if (!callerIsDebugged) {
                             DebugHandling.enableDebug(callerFunction, "", "", true, true);
->>>>>>> bd84f9ec
                         }
                         browserState.setLastEmptyLineCommand("s");
                         break LW;
@@ -166,15 +143,6 @@
                     }
 
                     default:
-<<<<<<< HEAD
-                        try {
-                            RContext.getEngine().parseAndEval(RSource.fromTextInternal(input, RSource.Internal.BROWSER_INPUT), mFrame, true);
-                        } catch (ReturnException e) {
-                            exitMode = NEXT;
-                            break LW;
-                        } catch (ParseException e) {
-                            throw e.throwAsRError();
-=======
                         StringBuffer sb = new StringBuffer(input);
                         while (true) {
                             try {
@@ -195,17 +163,12 @@
                                 break LW;
                             }
                             continue LW;
->>>>>>> bd84f9ec
                         }
                 }
             }
         } finally {
             ch.setPrompt(savedPrompt);
-<<<<<<< HEAD
-            browserState.setInBrowser(false);
-=======
             browserState.setInBrowser(null);
->>>>>>> bd84f9ec
         }
         return exitMode;
     }
