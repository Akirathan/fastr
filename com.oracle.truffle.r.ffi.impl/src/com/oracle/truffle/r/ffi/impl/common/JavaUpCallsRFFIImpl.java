--- conflicted
+++ resolved
@@ -686,13 +686,6 @@
         // so we allow and "support" this one specific use-case.
         if (x instanceof RShareable) {
             RShareable r = (RShareable) x;
-<<<<<<< HEAD
-            int actual = getNamed(r);
-            if (v < actual) {
-                RError.warning(RError.NO_CALLER, RError.Message.GENERIC, "Native code attempted to decrease the reference count. This operation is ignored.");
-            }
-=======
->>>>>>> f848d2b0
             if (v >= 2) {
                 // we play it safe: if the caller wants this instance to be shared, they may expect
                 // it to never become non-shared again, which could happen in FastR
