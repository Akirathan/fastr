/*
 * Copyright (c) 2013, 2014, Oracle and/or its affiliates. All rights reserved.
 * DO NOT ALTER OR REMOVE COPYRIGHT NOTICES OR THIS FILE HEADER.
 *
 * This code is free software; you can redistribute it and/or modify it
 * under the terms of the GNU General Public License version 2 only, as
 * published by the Free Software Foundation.
 *
 * This code is distributed in the hope that it will be useful, but WITHOUT
 * ANY WARRANTY; without even the implied warranty of MERCHANTABILITY or
 * FITNESS FOR A PARTICULAR PURPOSE.  See the GNU General Public License
 * version 2 for more details (a copy is included in the LICENSE file that
 * accompanied this code).
 *
 * You should have received a copy of the GNU General Public License version
 * 2 along with this work; if not, write to the Free Software Foundation,
 * Inc., 51 Franklin St, Fifth Floor, Boston, MA 02110-1301 USA.
 *
 * Please contact Oracle, 500 Oracle Parkway, Redwood Shores, CA 94065 USA
 * or visit www.oracle.com if you need additional information or have any
 * questions.
 */
package com.oracle.truffle.r.shell;

import static com.oracle.truffle.r.runtime.RCmdOptions.*;

import java.io.*;

import com.oracle.truffle.api.frame.*;
import com.oracle.truffle.r.nodes.builtin.*;
import com.oracle.truffle.r.runtime.*;

import jline.console.*;

/**
 * Emulates the (Gnu)R command as precisely as possible.
 */
public class RCommand {
    // CheckStyle: stop system..print check

    @SuppressWarnings("deprecation")
    public static void main(String[] args) {
        String[] commandArgs = RCmdOptionsParser.parseArguments(args);
        if (HELP.getValue()) {
            RCmdOptionsParser.printHelp(0);
        } else if (VERSION.getValue()) {
            printVersionAndExit();
        } else if (RHOME.getValue()) {
            printRHomeAndExit();
        }

        if (VANILLA.getValue()) {
            NO_SAVE.setValue(true);
            NO_ENVIRON.setValue(true);
            NO_INIT_FILE.setValue(true);
            NO_RESTORE.setValue(true);
        }

        String fileArg = FILE.getValue();
        if (fileArg != null) {
            if (!SAVE.getValue()) {
                NO_SAVE.setValue(true);
            }
            if (fileArg.equals("-")) {
                // means stdin, but still implies NO_SAVE
                fileArg = null;
            }
        }

        // Whether the input is from stdin, a file or an expression on the command line (-e)
        // it goes through the console. However, we cannot (yet) do incremental parsing, so file
        // input has to be treated specially.
        if (fileArg != null) {
            evalFileInput(fileArg, commandArgs);
        } else {
            InputStream consoleInput = System.in;
            OutputStream consoleOutput = System.out;
            if (EXPR.getValue() != null) {
                consoleInput = new StringBufferInputStream(EXPR.getValue());
            }
            ConsoleReader console = null;
            try {
                console = new RJLineConsoleReader(consoleInput, consoleOutput);
            } catch (IOException ex) {
                Utils.fail("unexpected error opening console reader");
            }
            readEvalPrint(consoleInput == System.in, console, commandArgs);
        }
        // TODO exit code
    }

    private static void printVersionAndExit() {
        System.out.print("FastR version ");
        System.out.println(RVersionNumber.FULL);
        System.out.println(RRuntime.LICENSE);
        System.exit(0);
    }

    private static void printRHomeAndExit() {
        System.out.println(REnvVars.rHome());
        System.exit(0);
    }

    private static void evalFileInput(String filePath, String[] commandArgs) {
        File file = new File(filePath);
        if (!file.exists()) {
            Utils.fail("Fatal error: cannot open file '" + filePath + "': No such file or directory");
        }
        try (BufferedInputStream is = new BufferedInputStream(new FileInputStream(file))) {
            byte[] bytes = new byte[(int) file.length()];
            is.read(bytes);
            String content = new String(bytes);
            JLineConsoleHandler consoleHandler = new JLineConsoleHandler(false, new ConsoleReader(null, System.out));
<<<<<<< HEAD
            VirtualFrame frame = REngine.initialize(commandArgs, consoleHandler);
            REngine.parseAndEval(content, frame, true);
=======
            REngine.setRuntimeState(commandArgs, consoleHandler, true);
            REngine.parseAndEval(content, REngine.createVirtualFrame(), true);
>>>>>>> ce9d470d
        } catch (IOException ex) {
            Utils.fail("unexpected error reading file input");
        }

    }

    private static void readEvalPrint(boolean isInteractive, ConsoleReader console, String[] commandArgs) {
        System.out.println(RRuntime.WELCOME_MESSAGE);
        try {
<<<<<<< HEAD
            VirtualFrame globalFrame = REngine.initialize(commandArgs, new JLineConsoleHandler(isInteractive, console));
=======
            REngine.setRuntimeState(commandArgs, new JLineConsoleHandler(isInteractive, console), false);
            VirtualFrame globalFrame = REngine.createVirtualFrame();
>>>>>>> ce9d470d
            for (;;) {
                String line = console.readLine();
                if (line == null) {
                    break;
                }
                line = line.trim();
                if (line.equals("") || line.charAt(0) == '#') {
                    continue;
                }

                REngine.parseAndEval(line, globalFrame, true);
            }
        } catch (UserInterruptException e) {
            // interrupted
        } catch (IOException ex) {
            Utils.fail("unexpected error reading console input");
        }

    }

}<|MERGE_RESOLUTION|>--- conflicted
+++ resolved
@@ -111,13 +111,8 @@
             is.read(bytes);
             String content = new String(bytes);
             JLineConsoleHandler consoleHandler = new JLineConsoleHandler(false, new ConsoleReader(null, System.out));
-<<<<<<< HEAD
-            VirtualFrame frame = REngine.initialize(commandArgs, consoleHandler);
+            VirtualFrame frame = REngine.initialize(commandArgs, consoleHandler, true, true);
             REngine.parseAndEval(content, frame, true);
-=======
-            REngine.setRuntimeState(commandArgs, consoleHandler, true);
-            REngine.parseAndEval(content, REngine.createVirtualFrame(), true);
->>>>>>> ce9d470d
         } catch (IOException ex) {
             Utils.fail("unexpected error reading file input");
         }
@@ -127,12 +122,7 @@
     private static void readEvalPrint(boolean isInteractive, ConsoleReader console, String[] commandArgs) {
         System.out.println(RRuntime.WELCOME_MESSAGE);
         try {
-<<<<<<< HEAD
-            VirtualFrame globalFrame = REngine.initialize(commandArgs, new JLineConsoleHandler(isInteractive, console));
-=======
-            REngine.setRuntimeState(commandArgs, new JLineConsoleHandler(isInteractive, console), false);
-            VirtualFrame globalFrame = REngine.createVirtualFrame();
->>>>>>> ce9d470d
+            VirtualFrame globalFrame = REngine.initialize(commandArgs, new JLineConsoleHandler(isInteractive, console), true, false);
             for (;;) {
                 String line = console.readLine();
                 if (line == null) {
