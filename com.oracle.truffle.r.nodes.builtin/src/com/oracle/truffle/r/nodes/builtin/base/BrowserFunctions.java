/*
 * Copyright (c) 2014, 2016, Oracle and/or its affiliates. All rights reserved.
 * DO NOT ALTER OR REMOVE COPYRIGHT NOTICES OR THIS FILE HEADER.
 *
 * This code is free software; you can redistribute it and/or modify it
 * under the terms of the GNU General Public License version 2 only, as
 * published by the Free Software Foundation.
 *
 * This code is distributed in the hope that it will be useful, but WITHOUT
 * ANY WARRANTY; without even the implied warranty of MERCHANTABILITY or
 * FITNESS FOR A PARTICULAR PURPOSE.  See the GNU General Public License
 * version 2 for more details (a copy is included in the LICENSE file that
 * accompanied this code).
 *
 * You should have received a copy of the GNU General Public License version
 * 2 along with this work; if not, write to the Free Software Foundation,
 * Inc., 51 Franklin St, Fifth Floor, Boston, MA 02110-1301 USA.
 *
 * Please contact Oracle, 500 Oracle Parkway, Redwood Shores, CA 94065 USA
 * or visit www.oracle.com if you need additional information or have any
 * questions.
 */
package com.oracle.truffle.r.nodes.builtin.base;

import static com.oracle.truffle.r.nodes.builtin.CastBuilder.Predef.*;
import static com.oracle.truffle.r.runtime.RVisibility.OFF;
import static com.oracle.truffle.r.runtime.builtins.RBehavior.COMPLEX;
import static com.oracle.truffle.r.runtime.builtins.RBuiltinKind.INTERNAL;
import static com.oracle.truffle.r.runtime.builtins.RBuiltinKind.PRIMITIVE;

import com.oracle.truffle.api.CompilerDirectives.TruffleBoundary;
import com.oracle.truffle.api.dsl.Specialization;
import com.oracle.truffle.api.frame.MaterializedFrame;
import com.oracle.truffle.api.frame.VirtualFrame;
import com.oracle.truffle.r.nodes.builtin.CastBuilder;
import com.oracle.truffle.r.nodes.builtin.RBuiltinNode;
import com.oracle.truffle.r.nodes.builtin.helpers.BrowserInteractNode;
import com.oracle.truffle.r.nodes.builtin.helpers.BrowserInteractNodeGen;
import com.oracle.truffle.r.runtime.RArguments;
import com.oracle.truffle.r.runtime.RCaller;
import com.oracle.truffle.r.runtime.RError;
import com.oracle.truffle.r.runtime.RError.Message;
import com.oracle.truffle.r.runtime.RRuntime;
import com.oracle.truffle.r.runtime.builtins.RBuiltin;
import com.oracle.truffle.r.runtime.context.RContext;
import com.oracle.truffle.r.runtime.data.RNull;
import com.oracle.truffle.r.runtime.instrument.InstrumentationState.BrowserState;
import com.oracle.truffle.r.runtime.instrument.InstrumentationState.BrowserState.HelperState;

public class BrowserFunctions {

    @RBuiltin(name = "browser", visibility = OFF, kind = PRIMITIVE, parameterNames = {"text", "condition", "expr", "skipCalls"}, behavior = COMPLEX)
    public abstract static class BrowserNode extends RBuiltinNode {

        @Child private BrowserInteractNode browserInteractNode = BrowserInteractNodeGen.create(null);

        @Override
        public Object[] getDefaultParameterValues() {
            return new Object[]{"", RNull.instance, RRuntime.LOGICAL_TRUE, 0};
        }

        @Override
        protected void createCasts(CastBuilder casts) {
            // TODO: add support for conditions conditions
            casts.arg("condition").mustBe(nullValue(), RError.Message.GENERIC, "Only NULL conditions currently supported in browser");
            casts.arg("expr").asLogicalVector().findFirst(RRuntime.LOGICAL_FALSE).map(toBoolean());
            casts.arg("skipCalls").asIntegerVector().findFirst(0);
        }

        @SuppressWarnings("unused")
        @Specialization
        protected RNull browser(VirtualFrame frame, Object text, RNull condition, boolean expr, int skipCalls) {
            if (expr) {
                BrowserState browserState = RContext.getInstance().stateInstrumentation.getBrowserState();
                try {
                    browserState.push(new HelperState(text, condition));
                    MaterializedFrame mFrame = frame.materialize();
                    RCaller caller = RArguments.getCall(mFrame);
<<<<<<< HEAD
                    String callerString;
                    if (caller == null) {
                        caller = RCaller.topLevel;
                        callerString = "top level";
                    } else {
                        callerString = RContext.getRRuntimeASTAccess().getCallerSource(caller);
                    }
                    StackTraceElement[] s = Thread.currentThread().getStackTrace();
                    RContext.getInstance().getConsoleHandler().printf("Called from: %s%n", callerString);
                    RCaller browserCaller = RCaller.create(null, caller, this.asRSyntaxNode());
=======
                    doPrint(caller);
>>>>>>> 914152e2
                    browserInteractNode.execute(frame);
                } finally {
                    browserState.pop();
                }
            }
            return RNull.instance;
        }

        @TruffleBoundary
        private static void doPrint(RCaller caller) {
            String callerString;
            if (caller == null || (!caller.isValidCaller() && caller.getDepth() == 0 && caller.getParent() == null)) {
                callerString = "top level";
            } else {
                callerString = RContext.getRRuntimeASTAccess().getCallerSource(caller);
            }
            RContext.getInstance().getConsoleHandler().printf("Called from: %s%n", callerString);

        }
    }

    private abstract static class RetrieveAdapter extends RBuiltinNode {

        @Override
        protected void createCasts(CastBuilder casts) {
            casts.arg("n").asIntegerVector().findFirst(0).mustBe(gt(0), Message.POSITIVE_CONTEXTS);
        }

        /**
         * GnuR objects to indices <= 0 but allows positive indices that are out of range.
         */
        protected HelperState getHelperState(int n) {
            BrowserState helperState = RContext.getInstance().stateInstrumentation.getBrowserState();
            return helperState.get(n);
        }
    }

    @RBuiltin(name = "browserText", kind = INTERNAL, parameterNames = {"n"}, behavior = COMPLEX)
    public abstract static class BrowserText extends RetrieveAdapter {

        @Specialization
        @TruffleBoundary
        protected Object browserText(int n) {
            return getHelperState(n).text;
        }

    }

    @RBuiltin(name = "browserCondition", kind = INTERNAL, parameterNames = {"n"}, behavior = COMPLEX)
    public abstract static class BrowserCondition extends RetrieveAdapter {

        @Specialization
        @TruffleBoundary
        protected Object browserCondition(int n) {
            return getHelperState(n).condition;
        }

    }

    @RBuiltin(name = "browserSetDebug", visibility = OFF, kind = INTERNAL, parameterNames = {"n"}, behavior = COMPLEX)
    public abstract static class BrowserSetDebug extends RetrieveAdapter {

        @Specialization
        @TruffleBoundary
        protected RNull browserSetDebug(@SuppressWarnings("unused") int n) {
            // TODO implement
            return RNull.instance;
        }
    }
}<|MERGE_RESOLUTION|>--- conflicted
+++ resolved
@@ -52,7 +52,7 @@
     @RBuiltin(name = "browser", visibility = OFF, kind = PRIMITIVE, parameterNames = {"text", "condition", "expr", "skipCalls"}, behavior = COMPLEX)
     public abstract static class BrowserNode extends RBuiltinNode {
 
-        @Child private BrowserInteractNode browserInteractNode = BrowserInteractNodeGen.create(null);
+        @Child private BrowserInteractNode browserInteractNode = BrowserInteractNodeGen.create();
 
         @Override
         public Object[] getDefaultParameterValues() {
@@ -76,20 +76,7 @@
                     browserState.push(new HelperState(text, condition));
                     MaterializedFrame mFrame = frame.materialize();
                     RCaller caller = RArguments.getCall(mFrame);
-<<<<<<< HEAD
-                    String callerString;
-                    if (caller == null) {
-                        caller = RCaller.topLevel;
-                        callerString = "top level";
-                    } else {
-                        callerString = RContext.getRRuntimeASTAccess().getCallerSource(caller);
-                    }
-                    StackTraceElement[] s = Thread.currentThread().getStackTrace();
-                    RContext.getInstance().getConsoleHandler().printf("Called from: %s%n", callerString);
-                    RCaller browserCaller = RCaller.create(null, caller, this.asRSyntaxNode());
-=======
                     doPrint(caller);
->>>>>>> 914152e2
                     browserInteractNode.execute(frame);
                 } finally {
                     browserState.pop();
