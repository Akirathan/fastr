--- conflicted
+++ resolved
@@ -95,23 +95,13 @@
          */
         protected void valueCheck(byte value) {
             if (RRuntime.fromLogical(value)) {
-<<<<<<< HEAD
-                throw RError.nyi(getEncapsulatingSourceSection(), "value == true is not implemented");
-=======
-                errorProfile.enter();
                 throw RError.nyi(getEncapsulatingSourceSection(), "value == true");
->>>>>>> a6c43c6e
             }
         }
 
         protected void checkNotImplemented(boolean condition, String arg, boolean b) {
             if (condition) {
-<<<<<<< HEAD
-                throw RError.nyi(getEncapsulatingSourceSection(), arg + " == " + b + " not implemented");
-=======
-                errorProfile.enter();
                 throw RError.nyi(getEncapsulatingSourceSection(), arg + " == " + b);
->>>>>>> a6c43c6e
             }
         }
 
