--- conflicted
+++ resolved
@@ -242,10 +242,7 @@
 
         assertEval("{ f <- function(...) { substitute(..1) } ;  f(x+y) }");
 
-<<<<<<< HEAD
-=======
-        // GNU-R has slightly different error code formatting
->>>>>>> b384217b
+
         assertEvalError("{ g <- function(a,b,x) { a + b * x } ; f <- function(...) { g(x=4, ..., 10) }  ; f(b=1,a=2) }");
         assertEvalError("{ lapply(1:3, \"dummy\") }");
 
