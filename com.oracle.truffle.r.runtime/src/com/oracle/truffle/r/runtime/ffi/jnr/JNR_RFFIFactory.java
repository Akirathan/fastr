/*
 * Copyright (c) 2014, 2014, Oracle and/or its affiliates. All rights reserved.
 * DO NOT ALTER OR REMOVE COPYRIGHT NOTICES OR THIS FILE HEADER.
 *
 * This code is free software; you can redistribute it and/or modify it
 * under the terms of the GNU General Public License version 2 only, as
 * published by the Free Software Foundation.
 *
 * This code is distributed in the hope that it will be useful, but WITHOUT
 * ANY WARRANTY; without even the implied warranty of MERCHANTABILITY or
 * FITNESS FOR A PARTICULAR PURPOSE.  See the GNU General Public License
 * version 2 for more details (a copy is included in the LICENSE file that
 * accompanied this code).
 *
 * You should have received a copy of the GNU General Public License version
 * 2 along with this work; if not, write to the Free Software Foundation,
 * Inc., 51 Franklin St, Fifth Floor, Boston, MA 02110-1301 USA.
 *
 * Please contact Oracle, 500 Oracle Parkway, Redwood Shores, CA 94065 USA
 * or visit www.oracle.com if you need additional information or have any
 * questions.
 */
package com.oracle.truffle.r.runtime.ffi.jnr;

import java.io.*;
import java.nio.*;
import jnr.ffi.*;
import jnr.ffi.annotations.*;
import jnr.posix.*;
import jnr.constants.platform.Errno;

import com.oracle.truffle.r.runtime.*;
import com.oracle.truffle.r.runtime.ffi.*;

/**
 * A naive JNR-based factory that supports access to POSIX functions only. Naive because it uses
 * reflection to invoke the (generic) target method. Access to the base functions is as efficient as
 * it can be with JNR.
 */
<<<<<<< HEAD
public class JNR_RFFIFactory extends BaseRFFIFactory {

    /**
     * Functions missing from JNR POSIX.
     */
    public interface LibCX {
        int getcwd(@Out byte[] path);

        long mkdtemp(@In @Out ByteBuffer template);

        int access(String path, int amode);
    }

    private static class LibCXProvider {
        private static LibCX libcx;

        static LibCX libcx() {
            if (libcx == null) {
                libcx = LibraryLoader.create(LibCX.class).load("c");
            }
            return libcx;
        }
    }

    private static LibCX libcx() {
        return LibCXProvider.libcx();
    }

=======
public class JNR_RFFIFactory extends BaseRFFIFactory implements BaseRFFI {
>>>>>>> 767b3552
    protected POSIX posix;

    @Override
    protected RFFI createRFFI() {
        return this;
    }

    public Object invoke(Object handle, Object[] args) throws RFFIException {
        Utils.fail("reflective invoke not implemented");
        return null;
    }

    protected POSIX posix() {
        if (posix == null) {
            posix = POSIXFactory.getPOSIX();
        }
        return posix;
    }

    public int getpid() {
        return posix().getpid();
    }

    public int setwd(String dir) {
        return posix().chdir(dir);
    }

    public String getwd() {
        byte[] buf = new byte[4096];
        int rc = libcx().getcwd(buf);
        if (rc == 0) {
            return null;
        } else {
            int i = 0;
            while (buf[i] != 0 && i < buf.length) {
                i++;
            }
            return new String(buf, 0, i);
        }
    }

    public Object getHandle(String name) {
        return name;
    }

    public String readlink(String path) throws IOException {
        String s = posix().readlink(path);
        if (s == null) {
            int n = posix().errno();
            if (n == Errno.EINVAL.intValue()) {
                // not a link
            } else {
                // some other error
                throw new IOException();
            }
        }
        return s;
    }

    public boolean isWriteableDirectory(String path) {
        if (exists(path)) {
            FileStat fileStat = posix().stat(path);
            return fileStat.isDirectory() && fileStat.isWritable();
        } else {
            return false;
        }
    }

    public String mkdtemp(String template) {
        ByteBuffer bb = ByteBuffer.wrap(template.getBytes());
        long result = libcx().mkdtemp(bb);
        if (result == 0) {
            return null;
        } else {
            return new String(bb.array());
        }
    }

    private static final int F_OK = 0;

    public boolean exists(String path) {
        int result = libcx().access(path, F_OK);
        return result == 0;
    }

}<|MERGE_RESOLUTION|>--- conflicted
+++ resolved
@@ -33,12 +33,10 @@
 import com.oracle.truffle.r.runtime.ffi.*;
 
 /**
- * A naive JNR-based factory that supports access to POSIX functions only. Naive because it uses
- * reflection to invoke the (generic) target method. Access to the base functions is as efficient as
- * it can be with JNR.
+ * A simple JNR-based factory that supports access to POSIX functions only. Access to the base
+ * functions is as efficient as it can be with JNR.
  */
-<<<<<<< HEAD
-public class JNR_RFFIFactory extends BaseRFFIFactory {
+public class JNR_RFFIFactory extends BaseRFFIFactory implements BaseRFFI {
 
     /**
      * Functions missing from JNR POSIX.
@@ -66,9 +64,6 @@
         return LibCXProvider.libcx();
     }
 
-=======
-public class JNR_RFFIFactory extends BaseRFFIFactory implements BaseRFFI {
->>>>>>> 767b3552
     protected POSIX posix;
 
     @Override
