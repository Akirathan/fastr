/*
 * Copyright (c) 2013, 2016, Oracle and/or its affiliates. All rights reserved.
 * DO NOT ALTER OR REMOVE COPYRIGHT NOTICES OR THIS FILE HEADER.
 *
 * This code is free software; you can redistribute it and/or modify it
 * under the terms of the GNU General Public License version 2 only, as
 * published by the Free Software Foundation.
 *
 * This code is distributed in the hope that it will be useful, but WITHOUT
 * ANY WARRANTY; without even the implied warranty of MERCHANTABILITY or
 * FITNESS FOR A PARTICULAR PURPOSE.  See the GNU General Public License
 * version 2 for more details (a copy is included in the LICENSE file that
 * accompanied this code).
 *
 * You should have received a copy of the GNU General Public License version
 * 2 along with this work; if not, write to the Free Software Foundation,
 * Inc., 51 Franklin St, Fifth Floor, Boston, MA 02110-1301 USA.
 *
 * Please contact Oracle, 500 Oracle Parkway, Redwood Shores, CA 94065 USA
 * or visit www.oracle.com if you need additional information or have any
 * questions.
 */
package com.oracle.truffle.r.nodes.builtin.base;

<<<<<<< HEAD
import static com.oracle.truffle.r.nodes.builtin.CastBuilder.Predef.*;
=======
import static com.oracle.truffle.r.nodes.builtin.CastBuilder.Predef.singleElement;
import static com.oracle.truffle.r.nodes.builtin.CastBuilder.Predef.stringValue;
>>>>>>> bd84f9ec
import static com.oracle.truffle.r.runtime.builtins.RBehavior.COMPLEX;
import static com.oracle.truffle.r.runtime.builtins.RBuiltinKind.INTERNAL;

import com.oracle.truffle.api.CompilerDirectives;
import com.oracle.truffle.api.CompilerDirectives.TruffleBoundary;
import com.oracle.truffle.api.dsl.Cached;
import com.oracle.truffle.api.dsl.Fallback;
import com.oracle.truffle.api.dsl.Specialization;
import com.oracle.truffle.api.frame.VirtualFrame;
import com.oracle.truffle.api.nodes.Node;
import com.oracle.truffle.api.profiles.BranchProfile;
import com.oracle.truffle.api.profiles.ConditionProfile;
import com.oracle.truffle.r.nodes.builtin.CastBuilder;
import com.oracle.truffle.r.nodes.builtin.RBuiltinNode;
import com.oracle.truffle.r.nodes.builtin.base.AsVectorNodeGen.AsVectorInternalNodeGen;
import com.oracle.truffle.r.nodes.builtin.base.AsVectorNodeGen.AsVectorInternalNodeGen.CastPairListNodeGen;
import com.oracle.truffle.r.nodes.function.ClassHierarchyNode;
import com.oracle.truffle.r.nodes.function.ClassHierarchyNodeGen;
import com.oracle.truffle.r.nodes.function.S3FunctionLookupNode;
import com.oracle.truffle.r.nodes.function.UseMethodInternalNode;
import com.oracle.truffle.r.nodes.unary.CastComplexNode;
import com.oracle.truffle.r.nodes.unary.CastDoubleNode;
import com.oracle.truffle.r.nodes.unary.CastExpressionNode;
import com.oracle.truffle.r.nodes.unary.CastIntegerNode;
import com.oracle.truffle.r.nodes.unary.CastListNodeGen;
import com.oracle.truffle.r.nodes.unary.CastLogicalNode;
import com.oracle.truffle.r.nodes.unary.CastNode;
import com.oracle.truffle.r.nodes.unary.CastRawNode;
import com.oracle.truffle.r.nodes.unary.CastStringNode;
import com.oracle.truffle.r.nodes.unary.CastSymbolNode;
import com.oracle.truffle.r.runtime.ArgumentsSignature;
import com.oracle.truffle.r.runtime.RError;
import com.oracle.truffle.r.runtime.RError.Message;
import com.oracle.truffle.r.runtime.RInternalError;
import com.oracle.truffle.r.runtime.RType;
import com.oracle.truffle.r.runtime.builtins.RBuiltin;
<<<<<<< HEAD
=======
import com.oracle.truffle.r.runtime.data.RAttributable;
>>>>>>> bd84f9ec
import com.oracle.truffle.r.runtime.data.RAttributeProfiles;
import com.oracle.truffle.r.runtime.data.RDataFactory;
import com.oracle.truffle.r.runtime.data.RExpression;
import com.oracle.truffle.r.runtime.data.RLanguage;
import com.oracle.truffle.r.runtime.data.RNull;
import com.oracle.truffle.r.runtime.data.RStringVector;
import com.oracle.truffle.r.runtime.data.RSymbol;
import com.oracle.truffle.r.runtime.data.model.RAbstractListVector;
import com.oracle.truffle.r.runtime.data.model.RAbstractVector;

@RBuiltin(name = "as.vector", kind = INTERNAL, parameterNames = {"x", "mode"}, behavior = COMPLEX)
public abstract class AsVector extends RBuiltinNode {

    @Child private AsVectorInternal internal = AsVectorInternalNodeGen.create();
    @Child private ClassHierarchyNode classHierarchy = ClassHierarchyNodeGen.create(false, false);
    @Child private UseMethodInternalNode useMethod;

    private final ConditionProfile hasClassProfile = ConditionProfile.createBinaryProfile();

    @Override
    protected void createCasts(CastBuilder casts) {
<<<<<<< HEAD
        casts.arg("mode").mustBe(scalarStringValue(), RError.Message.INVALID_ARGUMENT, "mode");
=======
        casts.arg("mode").mustBe(stringValue()).asStringVector().mustBe(singleElement()).findFirst();
>>>>>>> bd84f9ec
    }

    protected static AsVectorInternal createInternal() {
        return AsVectorInternalNodeGen.create();
    }

    private static final ArgumentsSignature SIGNATURE = ArgumentsSignature.get("x", "mode");

    @Specialization
    protected Object asVector(VirtualFrame frame, Object x, String mode) {
        RStringVector clazz = classHierarchy.execute(x);
        if (hasClassProfile.profile(clazz != null)) {
            if (useMethod == null) {
                // Note: this dispatch takes care of factor, because there is as.vector.factor
                // specialization in R
                CompilerDirectives.transferToInterpreterAndInvalidate();
                useMethod = insert(new UseMethodInternalNode("as.vector", SIGNATURE, false));
            }
            try {
                return useMethod.execute(frame, clazz, new Object[]{x, mode});
            } catch (S3FunctionLookupNode.NoGenericMethodException e) {
                // fallthrough
            }
        }
        return internal.execute(x, mode);
    }

    public abstract static class AsVectorInternal extends Node {

        public abstract Object execute(Object x, String mode);

<<<<<<< HEAD
        private final RAttributeProfiles attrProfiles = RAttributeProfiles.create();

        @Specialization(guards = "castToString(mode)")
        protected Object asVectorString(Object x, @SuppressWarnings("unused") String mode, //
                        @Cached("create()") AsCharacter asCharacter) {
            return asCharacter.execute(x);
        }

        @Specialization(guards = "castToInt(x, mode)")
        protected Object asVectorInt(RAbstractContainer x, @SuppressWarnings("unused") String mode, //
                        @Cached("createNonPreserving()") CastIntegerNode cast) {
            return cast.execute(x);
        }

        @Specialization(guards = "castToDouble(x, mode)")
        protected Object asVectorDouble(RAbstractContainer x, @SuppressWarnings("unused") String mode, //
                        @Cached("createNonPreserving()") CastDoubleNode cast) {
            return cast.execute(x);
        }

        @Specialization(guards = "castToComplex(x, mode)")
        protected Object asVectorComplex(RAbstractContainer x, @SuppressWarnings("unused") String mode, //
                        @Cached("createNonPreserving()") CastComplexNode cast) {
            return cast.execute(x);
        }

        @Specialization(guards = "castToLogical(x, mode)")
        protected Object asVectorLogical(RAbstractContainer x, @SuppressWarnings("unused") String mode, //
                        @Cached("createNonPreserving()") CastLogicalNode cast) {
            return cast.execute(x);
        }

        @Specialization(guards = "castToRaw(x, mode)")
        protected Object asVectorRaw(RAbstractContainer x, @SuppressWarnings("unused") String mode, //
                        @Cached("createNonPreserving()") CastRawNode cast) {
            return cast.execute(x);
        }

        protected static CastListNode createListCast() {
            return CastListNodeGen.create(true, false, false);
        }

        @Specialization(guards = "castToList(mode)")
        protected Object asVectorList(RAbstractContainer x, @SuppressWarnings("unused") String mode, //
                        @Cached("createListCast()") CastListNode cast) {
            return cast.execute(x);
        }

        @Specialization(guards = "castToSymbol(x, mode)")
        protected Object asVectorSymbol(RAbstractContainer x, @SuppressWarnings("unused") String mode, //
                        @Cached("createNonPreserving()") CastSymbolNode cast) {
            return cast.execute(x);
        }

        @Specialization(guards = "castToExpression(mode)")
        protected Object asVectorExpression(Object x, @SuppressWarnings("unused") String mode, //
                        @Cached("createNonPreserving()") CastExpressionNode cast) {
            return cast.execute(x);
        }

        @Specialization(guards = "castToList(mode)")
        protected RAbstractVector asVectorList(@SuppressWarnings("unused") RNull x, @SuppressWarnings("unused") String mode) {
            return RDataFactory.createList();
        }

        @Specialization(guards = "isSymbol(x, mode)")
        protected RSymbol asVectorSymbol(RSymbol x, @SuppressWarnings("unused") String mode) {
            String sName = x.getName();
            return RDataFactory.createSymbol(sName);
        }

        protected boolean isSymbol(@SuppressWarnings("unused") RSymbol x, String mode) {
            return RType.Symbol.getName().equals(mode);
        }

        @Specialization(guards = "modeIsAny(mode)")
        protected RAbstractVector asVector(RList x, @SuppressWarnings("unused") String mode) {
            RList result = x.copyWithNewDimensions(null);
            result.copyNamesFrom(attrProfiles, x);
            return result;
        }

        @Specialization(guards = "modeIsAny(mode)")
        protected RLanguage asVector(RLanguage x, @SuppressWarnings("unused") String mode) {
            return x.copy();
        }

        @Specialization(guards = "modeIsAny(mode)")
        protected RNull asVector(RNull x, @SuppressWarnings("unused") String mode) {
            return x;
        }

        @Specialization(guards = "modeIsPairList(mode)")
        @TruffleBoundary
        protected Object asVectorPairList(RList x, @SuppressWarnings("unused") String mode) {
            // TODO implement non-empty element list conversion; this is a placeholder for type test
            if (x.getLength() == 0) {
                return RNull.instance;
            } else {
                Object list = RNull.instance;
                RStringVector names = x.getNames();
                for (int i = x.getLength() - 1; i >= 0; i--) {
                    Object name = names == null ? RNull.instance : RDataFactory.createSymbolInterned(names.getDataAt(i));
                    Object data = x.getDataAt(i);
                    list = RDataFactory.createPairList(data, list, name);
                }
                return list;
=======
        private final ConditionProfile hasAttributes = ConditionProfile.createBinaryProfile();
        private final ConditionProfile indirectMatchProfile = ConditionProfile.createBinaryProfile();
        private final BranchProfile vectorProfile = BranchProfile.create();
        private final ConditionProfile listProfile = ConditionProfile.createBinaryProfile();
        private final BranchProfile languageProfile = BranchProfile.create();
        private final BranchProfile symbolProfile = BranchProfile.create();
        private final BranchProfile expressionProfile = BranchProfile.create();

        private Object dropAttributesIfNeeded(Object o) {
            Object res = o;
            if (res instanceof RAttributable && hasAttributes.profile(((RAttributable) res).getAttributes() != null)) {
                // the assertion should hold because of how cast works and it's only used for
                // vectors (as per as.vector docs)
                if (res instanceof RExpression) {
                    expressionProfile.enter();
                    return res;
                } else if (res instanceof RAbstractVector) {
                    vectorProfile.enter();
                    if (listProfile.profile(res instanceof RAbstractListVector)) {
                        // attributes are not dropped for list results
                        return res;
                    } else {
                        return ((RAbstractVector) res).copyDropAttributes();
                    }
                } else if (res instanceof RLanguage) {
                    languageProfile.enter();
                    return RDataFactory.createLanguage(((RLanguage) res).getRep());
                } else if (res instanceof RSymbol) {
                    symbolProfile.enter();
                    return RDataFactory.createSymbol(((RSymbol) res).getName());
                } else {
                    CompilerDirectives.transferToInterpreter();
                    throw RInternalError.unimplemented("drop attributes for " + res.getClass().getSimpleName());
                }
>>>>>>> bd84f9ec
            }
            return res;
        }

        protected static CastNode createCast(RType type) {
            if (type != null) {
                switch (type) {
                    case Any:
                        return null;
                    case Character:
                        return CastStringNode.createNonPreserving();
                    case Complex:
                        return CastComplexNode.createNonPreserving();
                    case Double:
                        return CastDoubleNode.createNonPreserving();
                    case Expression:
                        return CastExpressionNode.createNonPreserving();
                    case Function:
                        throw RInternalError.unimplemented("as.vector cast to 'function'");
                    case Integer:
                        return CastIntegerNode.createNonPreserving();
                    case List:
                        return CastListNodeGen.create(true, false, false);
                    case Logical:
                        return CastLogicalNode.createNonPreserving();
                    case PairList:
                        return CastPairListNodeGen.create();
                    case Raw:
                        return CastRawNode.createNonPreserving();
                    case Symbol:
                        return CastSymbolNode.createNonPreserving();
                }
            }
            throw RError.error(RError.SHOW_CALLER, Message.INVALID_ARGUMENT, "mode");
        }

        protected boolean matchesMode(String mode, String cachedMode) {
            return mode == cachedMode || indirectMatchProfile.profile(cachedMode.equals(mode));
        }

        // there should never be more than ~12 specializations
        @SuppressWarnings("unused")
        @Specialization(limit = "99", guards = "matchesMode(mode, cachedMode)")
        protected Object asVector(Object x, String mode,
                        @Cached("mode") String cachedMode,
                        @Cached("fromMode(cachedMode)") RType type,
                        @Cached("createCast(type)") CastNode cast) {
            return dropAttributesIfNeeded(cast == null ? x : cast.execute(x));
        }

        protected abstract static class CastPairListNode extends CastNode {

            private final RAttributeProfiles attrProfiles = RAttributeProfiles.create();

            @Specialization
            @TruffleBoundary
            protected Object castPairlist(RAbstractListVector x) {
                // TODO implement non-empty element list conversion; this is a placeholder for type
                // test
                if (x.getLength() == 0) {
                    return RNull.instance;
                } else {
                    Object list = RNull.instance;
                    RStringVector names = x.getNames(attrProfiles);
                    for (int i = x.getLength() - 1; i >= 0; i--) {
                        Object name = names == null ? RNull.instance : RDataFactory.createSymbolInterned(names.getDataAt(i));
                        Object data = x.getDataAt(i);
                        list = RDataFactory.createPairList(data, list, name);
                    }
                    return list;
                }
            }

            @Fallback
            protected Object castPairlist(@SuppressWarnings("unused") Object x) {
                throw RInternalError.unimplemented("non-list casts to pairlist");
            }
        }
    }
}<|MERGE_RESOLUTION|>--- conflicted
+++ resolved
@@ -22,12 +22,8 @@
  */
 package com.oracle.truffle.r.nodes.builtin.base;
 
-<<<<<<< HEAD
-import static com.oracle.truffle.r.nodes.builtin.CastBuilder.Predef.*;
-=======
 import static com.oracle.truffle.r.nodes.builtin.CastBuilder.Predef.singleElement;
 import static com.oracle.truffle.r.nodes.builtin.CastBuilder.Predef.stringValue;
->>>>>>> bd84f9ec
 import static com.oracle.truffle.r.runtime.builtins.RBehavior.COMPLEX;
 import static com.oracle.truffle.r.runtime.builtins.RBuiltinKind.INTERNAL;
 
@@ -64,10 +60,7 @@
 import com.oracle.truffle.r.runtime.RInternalError;
 import com.oracle.truffle.r.runtime.RType;
 import com.oracle.truffle.r.runtime.builtins.RBuiltin;
-<<<<<<< HEAD
-=======
 import com.oracle.truffle.r.runtime.data.RAttributable;
->>>>>>> bd84f9ec
 import com.oracle.truffle.r.runtime.data.RAttributeProfiles;
 import com.oracle.truffle.r.runtime.data.RDataFactory;
 import com.oracle.truffle.r.runtime.data.RExpression;
@@ -89,11 +82,7 @@
 
     @Override
     protected void createCasts(CastBuilder casts) {
-<<<<<<< HEAD
-        casts.arg("mode").mustBe(scalarStringValue(), RError.Message.INVALID_ARGUMENT, "mode");
-=======
         casts.arg("mode").mustBe(stringValue()).asStringVector().mustBe(singleElement()).findFirst();
->>>>>>> bd84f9ec
     }
 
     protected static AsVectorInternal createInternal() {
@@ -125,115 +114,6 @@
 
         public abstract Object execute(Object x, String mode);
 
-<<<<<<< HEAD
-        private final RAttributeProfiles attrProfiles = RAttributeProfiles.create();
-
-        @Specialization(guards = "castToString(mode)")
-        protected Object asVectorString(Object x, @SuppressWarnings("unused") String mode, //
-                        @Cached("create()") AsCharacter asCharacter) {
-            return asCharacter.execute(x);
-        }
-
-        @Specialization(guards = "castToInt(x, mode)")
-        protected Object asVectorInt(RAbstractContainer x, @SuppressWarnings("unused") String mode, //
-                        @Cached("createNonPreserving()") CastIntegerNode cast) {
-            return cast.execute(x);
-        }
-
-        @Specialization(guards = "castToDouble(x, mode)")
-        protected Object asVectorDouble(RAbstractContainer x, @SuppressWarnings("unused") String mode, //
-                        @Cached("createNonPreserving()") CastDoubleNode cast) {
-            return cast.execute(x);
-        }
-
-        @Specialization(guards = "castToComplex(x, mode)")
-        protected Object asVectorComplex(RAbstractContainer x, @SuppressWarnings("unused") String mode, //
-                        @Cached("createNonPreserving()") CastComplexNode cast) {
-            return cast.execute(x);
-        }
-
-        @Specialization(guards = "castToLogical(x, mode)")
-        protected Object asVectorLogical(RAbstractContainer x, @SuppressWarnings("unused") String mode, //
-                        @Cached("createNonPreserving()") CastLogicalNode cast) {
-            return cast.execute(x);
-        }
-
-        @Specialization(guards = "castToRaw(x, mode)")
-        protected Object asVectorRaw(RAbstractContainer x, @SuppressWarnings("unused") String mode, //
-                        @Cached("createNonPreserving()") CastRawNode cast) {
-            return cast.execute(x);
-        }
-
-        protected static CastListNode createListCast() {
-            return CastListNodeGen.create(true, false, false);
-        }
-
-        @Specialization(guards = "castToList(mode)")
-        protected Object asVectorList(RAbstractContainer x, @SuppressWarnings("unused") String mode, //
-                        @Cached("createListCast()") CastListNode cast) {
-            return cast.execute(x);
-        }
-
-        @Specialization(guards = "castToSymbol(x, mode)")
-        protected Object asVectorSymbol(RAbstractContainer x, @SuppressWarnings("unused") String mode, //
-                        @Cached("createNonPreserving()") CastSymbolNode cast) {
-            return cast.execute(x);
-        }
-
-        @Specialization(guards = "castToExpression(mode)")
-        protected Object asVectorExpression(Object x, @SuppressWarnings("unused") String mode, //
-                        @Cached("createNonPreserving()") CastExpressionNode cast) {
-            return cast.execute(x);
-        }
-
-        @Specialization(guards = "castToList(mode)")
-        protected RAbstractVector asVectorList(@SuppressWarnings("unused") RNull x, @SuppressWarnings("unused") String mode) {
-            return RDataFactory.createList();
-        }
-
-        @Specialization(guards = "isSymbol(x, mode)")
-        protected RSymbol asVectorSymbol(RSymbol x, @SuppressWarnings("unused") String mode) {
-            String sName = x.getName();
-            return RDataFactory.createSymbol(sName);
-        }
-
-        protected boolean isSymbol(@SuppressWarnings("unused") RSymbol x, String mode) {
-            return RType.Symbol.getName().equals(mode);
-        }
-
-        @Specialization(guards = "modeIsAny(mode)")
-        protected RAbstractVector asVector(RList x, @SuppressWarnings("unused") String mode) {
-            RList result = x.copyWithNewDimensions(null);
-            result.copyNamesFrom(attrProfiles, x);
-            return result;
-        }
-
-        @Specialization(guards = "modeIsAny(mode)")
-        protected RLanguage asVector(RLanguage x, @SuppressWarnings("unused") String mode) {
-            return x.copy();
-        }
-
-        @Specialization(guards = "modeIsAny(mode)")
-        protected RNull asVector(RNull x, @SuppressWarnings("unused") String mode) {
-            return x;
-        }
-
-        @Specialization(guards = "modeIsPairList(mode)")
-        @TruffleBoundary
-        protected Object asVectorPairList(RList x, @SuppressWarnings("unused") String mode) {
-            // TODO implement non-empty element list conversion; this is a placeholder for type test
-            if (x.getLength() == 0) {
-                return RNull.instance;
-            } else {
-                Object list = RNull.instance;
-                RStringVector names = x.getNames();
-                for (int i = x.getLength() - 1; i >= 0; i--) {
-                    Object name = names == null ? RNull.instance : RDataFactory.createSymbolInterned(names.getDataAt(i));
-                    Object data = x.getDataAt(i);
-                    list = RDataFactory.createPairList(data, list, name);
-                }
-                return list;
-=======
         private final ConditionProfile hasAttributes = ConditionProfile.createBinaryProfile();
         private final ConditionProfile indirectMatchProfile = ConditionProfile.createBinaryProfile();
         private final BranchProfile vectorProfile = BranchProfile.create();
@@ -268,7 +148,6 @@
                     CompilerDirectives.transferToInterpreter();
                     throw RInternalError.unimplemented("drop attributes for " + res.getClass().getSimpleName());
                 }
->>>>>>> bd84f9ec
             }
             return res;
         }
