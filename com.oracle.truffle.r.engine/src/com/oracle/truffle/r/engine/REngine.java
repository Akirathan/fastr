/*
 * Copyright (c) 2013, 2014, Oracle and/or its affiliates. All rights reserved.
 * DO NOT ALTER OR REMOVE COPYRIGHT NOTICES OR THIS FILE HEADER.
 *
 * This code is free software; you can redistribute it and/or modify it
 * under the terms of the GNU General Public License version 2 only, as
 * published by the Free Software Foundation.
 *
 * This code is distributed in the hope that it will be useful, but WITHOUT
 * ANY WARRANTY; without even the implied warranty of MERCHANTABILITY or
 * FITNESS FOR A PARTICULAR PURPOSE.  See the GNU General Public License
 * version 2 for more details (a copy is included in the LICENSE file that
 * accompanied this code).
 *
 * You should have received a copy of the GNU General Public License version
 * 2 along with this work; if not, write to the Free Software Foundation,
 * Inc., 51 Franklin St, Fifth Floor, Boston, MA 02110-1301 USA.
 *
 * Please contact Oracle, 500 Oracle Parkway, Redwood Shores, CA 94065 USA
 * or visit www.oracle.com if you need additional information or have any
 * questions.
 */
package com.oracle.truffle.r.engine;

import java.io.*;
import java.util.*;
import java.util.stream.*;

import org.antlr.runtime.*;

import com.oracle.truffle.api.CompilerDirectives.CompilationFinal;
import com.oracle.truffle.api.CompilerDirectives.TruffleBoundary;
import com.oracle.truffle.api.*;
import com.oracle.truffle.api.dsl.*;
import com.oracle.truffle.api.frame.*;
import com.oracle.truffle.api.nodes.*;
import com.oracle.truffle.api.source.*;
import com.oracle.truffle.r.nodes.*;
import com.oracle.truffle.r.nodes.builtin.*;
import com.oracle.truffle.r.nodes.function.*;
import com.oracle.truffle.r.nodes.instrument.RInstrument;
import com.oracle.truffle.r.nodes.runtime.*;
import com.oracle.truffle.r.options.*;
import com.oracle.truffle.r.parser.*;
import com.oracle.truffle.r.parser.ast.*;
import com.oracle.truffle.r.runtime.*;
import com.oracle.truffle.r.runtime.RContext.ConsoleHandler;
import com.oracle.truffle.r.runtime.Utils.DebugExitException;
import com.oracle.truffle.r.runtime.data.*;
import com.oracle.truffle.r.runtime.data.RPromise.Closure;
import com.oracle.truffle.r.runtime.data.RPromise.PromiseProfile;
import com.oracle.truffle.r.runtime.env.*;
import com.oracle.truffle.r.runtime.env.REnvironment.PutException;
import com.oracle.truffle.r.runtime.ffi.*;
import com.oracle.truffle.r.runtime.rng.*;

/**
 * The engine for the FastR implementation. Handles parsing and evaluation. There is exactly one
 * instance of this class, stored in {link #singleton}.
 */
public final class REngine implements RContext.Engine {

    private static final REngine singleton = new REngine();

    @CompilationFinal private boolean crashOnFatalError;
    @CompilationFinal private long startTime;
    @CompilationFinal private long[] childTimes;
    @CompilationFinal private RContext context;
    @CompilationFinal private RBuiltinLookup builtinLookup;
    @CompilationFinal private RFunction evalFunction;

    /**
     * Controls whether ASTs are instrumented after parse. The default value controlled by
     * {@link FastROptions#DisableInstrumentation}, but can be overridden by calling
     * {@link #setInstrumentAll}.
     */
    private static boolean instrumentingEnabled;

    /**
     * Only relevant if {@link #instrumentingEnabled} is {@code true}. Used to control whether AST
     * instrumenting is enabled. By default none of the code in the base packages nor the system
     * profile is instrumented, so this value is {@code false} during that phase. TODO relax this?
     */
    private static boolean instrumentingOn;

    /**
     * Only of relevance for in-process debugging, prevents most re-initialization on repeat calls
     * to {@link #initialize}.
     */
    private static boolean initialized;

    private REngine() {
    }

    /**
     * Initialize the engine.
     *
     * @param commandArgs
     * @param consoleHandler for console input/output
     * @param crashOnFatalErrorArg if {@code true} any unhandled exception will terminate the
     *            process.
     * @return a {@link VirtualFrame} that can be passed to
     *         {@link #parseAndEval(String, String, MaterializedFrame, REnvironment, boolean, boolean)}
     */
    public static VirtualFrame initialize(String[] commandArgs, ConsoleHandler consoleHandler, boolean crashOnFatalErrorArg, boolean headless) {
        singleton.startTime = System.nanoTime();
        singleton.childTimes = new long[]{0, 0};
<<<<<<< HEAD
        VirtualFrame globalFrame = RRuntime.createNonFunctionFrame();
        if (initialized) {
            REnvironment.resetForTest(globalFrame);
        } else {
            FastROptions.initialize();
            instrumentingEnabled = !FastROptions.DisableInstrumentation.getValue();
            if (instrumentingEnabled) {
                RInstrument.initialize();
                instrumentingOn = FastROptions.InstrumentDefaultPackages.getValue();
            }
            Locale.setDefault(Locale.ROOT);
            Load_RFFIFactory.initialize();
            singleton.crashOnFatalError = crashOnFatalErrorArg;
            singleton.builtinLookup = RBuiltinPackages.getInstance();
            singleton.context = RContext.setRuntimeState(singleton, commandArgs, consoleHandler, new RASTHelperImpl(), headless);
            VirtualFrame baseFrame = RRuntime.createNonFunctionFrame();
            REnvironment.baseInitialize(globalFrame, baseFrame);
            singleton.evalFunction = singleton.lookupBuiltin("eval");
            RPackageVariables.initializeBase();
            RVersionInfo.initialize();
            RAccuracyInfo.initialize();
            RRNG.initialize();
            TempDirPath.initialize();
            LibPaths.initialize();
            ROptions.initialize();
            RProfile.initialize();
            // eval the system profile
            singleton.parseAndEval("<system_profile>", RProfile.systemProfile(), baseFrame.materialize(), REnvironment.baseEnv(), false, false);
            REnvironment.packagesInitialize(RPackages.initialize());
            RPackageVariables.initialize(); // TODO replace with R code
            String siteProfile = RProfile.siteProfile();
            if (siteProfile != null) {
                singleton.parseAndEval("<site_profile>", siteProfile, baseFrame.materialize(), REnvironment.baseEnv(), false, false);
            }
            instrumentingOn = true;
            initialized = true;
=======
        Locale.setDefault(Locale.ROOT);
        FastROptions.initialize();
        Load_RFFIFactory.initialize();
        RAccuracyInfo.initialize();
        singleton.crashOnFatalError = crashOnFatalErrorArg;
        singleton.builtinLookup = RBuiltinPackages.getInstance();
        singleton.context = RContext.setRuntimeState(singleton, commandArgs, consoleHandler, new RASTHelperImpl(), headless);
        VirtualFrame globalFrame = RRuntime.createNonFunctionFrame();
        VirtualFrame baseFrame = RRuntime.createNonFunctionFrame();
        REnvironment.baseInitialize(globalFrame, baseFrame);
        singleton.evalFunction = singleton.lookupBuiltin("eval");
        RPackageVariables.initializeBase();
        RVersionInfo.initialize();
        RRNG.initialize();
        TempDirPath.initialize();
        LibPaths.initialize();
        ROptions.initialize();
        RProfile.initialize();
        // eval the system profile
        singleton.parseAndEval("<system_profile>", RProfile.systemProfile(), baseFrame.materialize(), REnvironment.baseEnv(), false, false);
        REnvironment.packagesInitialize(RPackages.initialize());
        RPackageVariables.initialize(); // TODO replace with R code
        String siteProfile = RProfile.siteProfile();
        if (siteProfile != null) {
            singleton.parseAndEval("<site_profile>", siteProfile, baseFrame.materialize(), REnvironment.baseEnv(), false, false);
>>>>>>> cbe08ffe
        }
        String userProfile = RProfile.userProfile();
        if (userProfile != null) {
            singleton.parseAndEval("<user_profile>", userProfile, globalFrame.materialize(), REnvironment.globalEnv(), false, false);
        }
        return globalFrame;
    }

    public static REngine getInstance() {
        return singleton;
    }

    public void loadDefaultPackage(String name, MaterializedFrame frame, REnvironment envForFrame) {
        RBuiltinPackages.load(name, frame, envForFrame);
    }

    public RFunction lookupBuiltin(String name) {
        return builtinLookup.lookup(name);
    }

    public long elapsedTimeInNanos() {
        return System.nanoTime() - startTime;
    }

    public long[] childTimesInNanos() {
        return childTimes;
    }

    public boolean instrumentingEnabled() {
        return instrumentingEnabled && instrumentingOn;
    }

    public static void setInstrumentAll(boolean value) {
        instrumentingEnabled = value;
    }

    public Object parseAndEval(String sourceDesc, String rscript, MaterializedFrame frame, REnvironment envForFrame, boolean printResult, boolean allowIncompleteSource) {
        return parseAndEvalImpl(new ANTLRStringStream(rscript), Source.asPseudoFile(rscript, sourceDesc), frame, printResult, allowIncompleteSource);
    }

    public Object parseAndEvalTest(String rscript, boolean printResult) {
        VirtualFrame frame = RRuntime.createNonFunctionFrame();
        REnvironment.resetForTest(frame);
        return parseAndEvalImpl(new ANTLRStringStream(rscript), Source.asPseudoFile(rscript, "<test_input>"), frame.materialize(), printResult, false);
    }

    public class ParseException extends Exception {
        private static final long serialVersionUID = 1L;

        public ParseException(String msg) {
            super(msg);
        }
    }

    public RExpression parse(String rscript) throws RContext.Engine.ParseException {
        try {
            Sequence seq = (Sequence) ParseUtil.parseAST(new ANTLRStringStream(rscript), Source.asPseudoFile(rscript, "<parse_input>"));
            ASTNode[] exprs = seq.getExpressions();
            Object[] data = new Object[exprs.length];
            for (int i = 0; i < exprs.length; i++) {
                data[i] = RDataFactory.createLanguage(transform(exprs[i], REnvironment.emptyEnv()));
            }
            return RDataFactory.createExpression(RDataFactory.createList(data));
        } catch (RecognitionException ex) {
            throw new RContext.Engine.ParseException(ex.getMessage());
        }
    }

    public Object eval(RFunction function, RExpression expr, REnvironment envir, REnvironment enclos, int depth) throws PutException {
        Object result = null;
        RFunction ffunction = function;
        if (ffunction == null) {
            ffunction = evalFunction;
        }
        for (int i = 0; i < expr.getLength(); i++) {
            RLanguage lang = (RLanguage) expr.getDataAt(i);
            result = eval(ffunction, (RNode) lang.getRep(), envir, enclos, depth);
        }
        return result;
    }

    public Object eval(RFunction function, RLanguage expr, REnvironment envir, REnvironment enclos, int depth) throws PutException {
        RFunction ffunction = function;
        if (ffunction == null) {
            ffunction = evalFunction;
        }
        return eval(ffunction, (RNode) expr.getRep(), envir, enclos, depth);
    }

    public Object eval(RExpression expr, MaterializedFrame frame) {
        Object result = null;
        for (int i = 0; i < expr.getLength(); i++) {
            result = expr.getDataAt(i);
            if (result instanceof RLanguage) {
                RLanguage lang = (RLanguage) result;
                result = eval(lang, frame);
            }
        }
        return result;
    }

    private static final String EVAL_FUNCTION_NAME = "<eval wrapper>";

    public Object eval(RLanguage expr, MaterializedFrame frame) {
        RNode n = (RNode) expr.getRep();
        RootCallTarget callTarget = doMakeCallTarget(n, EVAL_FUNCTION_NAME);
        return runCall(callTarget, frame, false, false);
    }

    /**
     * @return @see
     *         {@link #eval(RFunction, RootCallTarget, SourceSection, REnvironment, REnvironment, int)}
     */
    private static Object eval(RFunction function, RNode exprRep, REnvironment envir, REnvironment enclos, int depth) {
        RootCallTarget callTarget = doMakeCallTarget(exprRep, EVAL_FUNCTION_NAME);
        SourceSection callSrc = RArguments.getCallSourceSection(envir.getFrame());
        return eval(function, callTarget, callSrc, envir, enclos, depth);
    }

    /**
     * This is tricky because the {@link Frame} "f" associated with {@code envir} has been
     * materialized so we can't evaluate in it directly. Instead we create a new
     * {@link VirtualEvalFrame} that behaves like "f" (delegates most calls to it) but has a
     * slightly changed arguments array.
     *
     * N.B. The implementation should do its utmost to avoid calling this method as it is inherently
     * inefficient. In particular, in the case where a {@link VirtualFrame} is available, then the
     * {@code eval} methods that take such a {@link VirtualFrame} should be used in preference.
     */
    private static Object eval(RFunction function, RootCallTarget callTarget, SourceSection callSrc, REnvironment envir, @SuppressWarnings("unused") REnvironment enclos, int depth) {
        MaterializedFrame envFrame = envir.getFrame();
        // Here we create fake frame that wraps the original frame's context and has an only
        // slightly changed arguments array (function and callSrc).
        MaterializedFrame vFrame = VirtualEvalFrame.create(envFrame, function, callSrc, depth);
        return runCall(callTarget, vFrame, false, false);
    }

    public Object evalPromise(RPromise promise, MaterializedFrame frame) {
        return runCall(promise.getClosure().getCallTarget(), frame, false, false);
    }

    public Object evalPromise(Closure closure, MaterializedFrame frame) {
        return runCall(closure.getCallTarget(), frame, false, false);
    }

    public Object evalPromise(RPromise promise, SourceSection callSrc) {
        // have to do the full out eval
        MaterializedFrame frame = promise.getFrame().materialize();
        REnvironment env = REnvironment.frameToEnvironment(frame);
        assert env != null;
        Closure closure = promise.getClosure();
        return eval(lookupBuiltin("eval"), closure.getCallTarget(), callSrc, env, null, RArguments.getDepth(frame));
    }

    private static Object parseAndEvalImpl(ANTLRStringStream stream, Source source, MaterializedFrame frame, boolean printResult, boolean allowIncompleteSource) {
        try {
            RootCallTarget callTarget = doMakeCallTarget(parseToRNode(stream, source), "<repl wrapper>");
            Object result = runCall(callTarget, frame, printResult, true);
            return result;
        } catch (NoViableAltException | MismatchedTokenException e) {
            if (e.token.getType() == Token.EOF && allowIncompleteSource) {
                // the parser got stuck at the eof, request another line
                return INCOMPLETE_SOURCE;
            }
            String line = source.getCode(e.line);
            String message = "Error: unexpected '" + e.token.getText() + "' in \"" + line.substring(0, e.charPositionInLine + 1) + "\"";
            singleton.context.getConsoleHandler().println(source.getLineCount() == 1 ? message : (message + " (line " + e.line + ")"));
            return null;
        } catch (RError e) {
            singleton.context.getConsoleHandler().println(e.getMessage());
            return null;
        } catch (UnsupportedSpecializationException use) {
            ConsoleHandler ch = singleton.context.getConsoleHandler();
            ch.println("Unsupported specialization in node " + use.getNode().getClass().getSimpleName() + " - supplied values: " +
                            Arrays.asList(use.getSuppliedValues()).stream().map(v -> v.getClass().getSimpleName()).collect(Collectors.toList()));
            return null;
        } catch (DebugExitException e) {
            throw e;
        } catch (RecognitionException | RuntimeException e) {
            singleton.context.getConsoleHandler().println("Exception while parsing: " + e);
            e.printStackTrace();
            return null;
        }
    }

    /**
     * Parses a text stream into a Truffle AST.
     *
     * @param stream
     * @param source
     * @return the root node of the Truffle AST
     * @throws RecognitionException on parse error
     */
    private static RNode parseToRNode(ANTLRStringStream stream, Source source) throws RecognitionException {
        return transform(ParseUtil.parseAST(stream, source), REnvironment.globalEnv());
    }

    /**
     * Transforms an AST produced by the parser into a Truffle AST.
     *
     * @param astNode parser AST instance
     * @param environment the lexically enclosing environment that will be associated with top-level
     *            function definitions in {@code astNode}
     * @return the root node of the Truffle AST
     */
    private static RNode transform(ASTNode astNode, REnvironment environment) {
        RTruffleVisitor transform = new RTruffleVisitor(environment);
        RNode result = transform.transform(astNode);
        return result;
    }

    /**
     * Wraps the Truffle AST in {@code node} in an anonymous function and returns a
     * {@link RootCallTarget} for it. We define the
     * {@link com.oracle.truffle.r.runtime.env.REnvironment.FunctionDefinition} environment to have
     * the {@link REnvironment#emptyEnv()} as parent, so it is note scoped relative to any existing
     * environments, i.e. is truly anonymous.
     *
     * N.B. For certain expressions, there might be some value in enclosing the wrapper function in
     * a specific lexical scope. E.g., as a way to access names in the expression known to be
     * defined in that scope.
     *
     * @param body The AST for the body of the wrapper, i.e., the expression being evaluated.
     */
    @Override
    public RootCallTarget makeCallTarget(Object body, String funName) {
        assert body instanceof RNode;
        return doMakeCallTarget((RNode) body, funName);
    }

    /**
     * Creates an anonymous function, with no arguments, whose {@link FunctionStatementsNode} is
     * {@code body}.
     *
     * @param body
     * @return {@link #makeCallTarget(Object, String)}
     */
    @TruffleBoundary
    private static RootCallTarget doMakeCallTarget(RNode body, String funName) {
        REnvironment.FunctionDefinition rootNodeEnvironment = new REnvironment.FunctionDefinition(REnvironment.emptyEnv());
        FunctionBodyNode fbn = new FunctionBodyNode(SaveArgumentsNode.NO_ARGS, new FunctionStatementsNode(body));
        FunctionDefinitionNode rootNode = new FunctionDefinitionNode(null, rootNodeEnvironment, fbn, FormalArguments.NO_ARGS, funName, true, true);
        RootCallTarget callTarget = Truffle.getRuntime().createCallTarget(rootNode);
        return callTarget;
    }

    /**
     * Execute {@code callTarget} in {@code frame}, optionally printing any result. N.B.
     * {@code callTarget.call} will create a new {@link VirtualFrame} called, say, {@code newFrame},
     * in which to execute the (anonymous) {@link FunctionDefinitionNode} associated with
     * {@code callTarget}. When execution reaches {@link FunctionDefinitionNode#execute},
     * {@code frame} will be accessible via {@code newFrame.getArguments()[0]}, and the execution
     * will continue using {@code frame}.
     */
    private static Object runCall(RootCallTarget callTarget, MaterializedFrame frame, boolean printResult, boolean topLevel) {
        Object result = null;
        try {
            try {
                // FIXME: callTargets should only be called via Direct/IndirectCallNode
                result = callTarget.call(frame);
            } catch (ControlFlowException cfe) {
                throw RError.error(RError.Message.NO_LOOP_FOR_BREAK_NEXT);
            }
            if (printResult) {
                printResult(result);
            }
            reportWarnings(false);
        } catch (RError e) {
            if (topLevel) {
                singleton.printRError(e);
            } else {
                throw e;
            }
        } catch (UnsupportedSpecializationException use) {
            throw use;
        } catch (DebugExitException e) {
            throw e;
        } catch (Throwable e) {
            reportImplementationError(e);
        }
        return result;
    }

    private static final PromiseProfile globalPromiseProfile = new PromiseProfile();

    @TruffleBoundary
    private static void printResult(Object result) {
        if (RContext.isVisible()) {
            // TODO cache this
            Object resultValue = RPromise.checkEvaluate(null, result, globalPromiseProfile);
            RFunction function = (RFunction) REnvironment.baseEnv().get("print");
            function.getTarget().call(RArguments.create(function, null, 1, new Object[]{resultValue, RMissing.instance}));
        }
    }

    @TruffleBoundary
    public void printRError(RError e) {
        String es = e.toString();
        if (!es.isEmpty()) {
            context.getConsoleHandler().printErrorln(e.toString());
        }
        reportWarnings(true);
    }

    @TruffleBoundary
    private static void reportImplementationError(Throwable e) {
        ByteArrayOutputStream out = new ByteArrayOutputStream();
        e.printStackTrace(new PrintStream(out));
        singleton.context.getConsoleHandler().printErrorln(RRuntime.toString(out));
        // R suicide, unless, e.g., we are running units tests.
        // We don't call quit as the system is broken.
        if (singleton.crashOnFatalError) {
            Utils.exit(2);
        }
    }

    @TruffleBoundary
    private static void reportWarnings(boolean inAddition) {
        List<String> evalWarnings = singleton.context.extractEvalWarnings();
        ConsoleHandler consoleHandler = singleton.context.getConsoleHandler();
        // GnuR outputs warnings to the stderr, so we do too
        if (evalWarnings != null && evalWarnings.size() > 0) {
            if (inAddition) {
                consoleHandler.printError("In addition: ");
            }
            if (evalWarnings.size() == 1) {
                consoleHandler.printErrorln("Warning message:");
                consoleHandler.printErrorln(evalWarnings.get(0));
            } else {
                consoleHandler.printErrorln("Warning messages:");
                for (int i = 0; i < evalWarnings.size(); i++) {
                    consoleHandler.printErrorln((i + 1) + ":");
                    consoleHandler.printErrorln("  " + evalWarnings.get(i));
                }
            }
        }
    }

}<|MERGE_RESOLUTION|>--- conflicted
+++ resolved
@@ -105,7 +105,6 @@
     public static VirtualFrame initialize(String[] commandArgs, ConsoleHandler consoleHandler, boolean crashOnFatalErrorArg, boolean headless) {
         singleton.startTime = System.nanoTime();
         singleton.childTimes = new long[]{0, 0};
-<<<<<<< HEAD
         VirtualFrame globalFrame = RRuntime.createNonFunctionFrame();
         if (initialized) {
             REnvironment.resetForTest(globalFrame);
@@ -118,6 +117,7 @@
             }
             Locale.setDefault(Locale.ROOT);
             Load_RFFIFactory.initialize();
+            RAccuracyInfo.initialize();
             singleton.crashOnFatalError = crashOnFatalErrorArg;
             singleton.builtinLookup = RBuiltinPackages.getInstance();
             singleton.context = RContext.setRuntimeState(singleton, commandArgs, consoleHandler, new RASTHelperImpl(), headless);
@@ -126,7 +126,6 @@
             singleton.evalFunction = singleton.lookupBuiltin("eval");
             RPackageVariables.initializeBase();
             RVersionInfo.initialize();
-            RAccuracyInfo.initialize();
             RRNG.initialize();
             TempDirPath.initialize();
             LibPaths.initialize();
@@ -142,33 +141,6 @@
             }
             instrumentingOn = true;
             initialized = true;
-=======
-        Locale.setDefault(Locale.ROOT);
-        FastROptions.initialize();
-        Load_RFFIFactory.initialize();
-        RAccuracyInfo.initialize();
-        singleton.crashOnFatalError = crashOnFatalErrorArg;
-        singleton.builtinLookup = RBuiltinPackages.getInstance();
-        singleton.context = RContext.setRuntimeState(singleton, commandArgs, consoleHandler, new RASTHelperImpl(), headless);
-        VirtualFrame globalFrame = RRuntime.createNonFunctionFrame();
-        VirtualFrame baseFrame = RRuntime.createNonFunctionFrame();
-        REnvironment.baseInitialize(globalFrame, baseFrame);
-        singleton.evalFunction = singleton.lookupBuiltin("eval");
-        RPackageVariables.initializeBase();
-        RVersionInfo.initialize();
-        RRNG.initialize();
-        TempDirPath.initialize();
-        LibPaths.initialize();
-        ROptions.initialize();
-        RProfile.initialize();
-        // eval the system profile
-        singleton.parseAndEval("<system_profile>", RProfile.systemProfile(), baseFrame.materialize(), REnvironment.baseEnv(), false, false);
-        REnvironment.packagesInitialize(RPackages.initialize());
-        RPackageVariables.initialize(); // TODO replace with R code
-        String siteProfile = RProfile.siteProfile();
-        if (siteProfile != null) {
-            singleton.parseAndEval("<site_profile>", siteProfile, baseFrame.materialize(), REnvironment.baseEnv(), false, false);
->>>>>>> cbe08ffe
         }
         String userProfile = RProfile.userProfile();
         if (userProfile != null) {
