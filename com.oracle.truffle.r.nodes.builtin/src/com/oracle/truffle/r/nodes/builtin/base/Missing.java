/*
 * Copyright (c) 2013, 2014, Oracle and/or its affiliates. All rights reserved.
 * DO NOT ALTER OR REMOVE COPYRIGHT NOTICES OR THIS FILE HEADER.
 *
 * This code is free software; you can redistribute it and/or modify it
 * under the terms of the GNU General Public License version 2 only, as
 * published by the Free Software Foundation.
 *
 * This code is distributed in the hope that it will be useful, but WITHOUT
 * ANY WARRANTY; without even the implied warranty of MERCHANTABILITY or
 * FITNESS FOR A PARTICULAR PURPOSE.  See the GNU General Public License
 * version 2 for more details (a copy is included in the LICENSE file that
 * accompanied this code).
 *
 * You should have received a copy of the GNU General Public License version
 * 2 along with this work; if not, write to the Free Software Foundation,
 * Inc., 51 Franklin St, Fifth Floor, Boston, MA 02110-1301 USA.
 *
 * Please contact Oracle, 500 Oracle Parkway, Redwood Shores, CA 94065 USA
 * or visit www.oracle.com if you need additional information or have any
 * questions.
 */
package com.oracle.truffle.r.nodes.builtin.base;

import static com.oracle.truffle.r.runtime.RBuiltinKind.*;

import java.util.function.*;

import com.oracle.truffle.api.*;
import com.oracle.truffle.api.dsl.*;
import com.oracle.truffle.api.frame.*;
import com.oracle.truffle.api.utilities.*;
import com.oracle.truffle.r.nodes.*;
import com.oracle.truffle.r.nodes.builtin.*;
import com.oracle.truffle.r.nodes.function.*;
import com.oracle.truffle.r.runtime.*;
import com.oracle.truffle.r.runtime.data.*;
import com.oracle.truffle.r.runtime.data.RPromise.PromiseProfile;

@RBuiltin(name = "missing", kind = PRIMITIVE, parameterNames = {"x"}, nonEvalArgs = {0})
public abstract class Missing extends RBuiltinNode {

    @Child private InlineCacheNode<Frame, Symbol> repCache;

    private final ConditionProfile isSymbolNullProfile = ConditionProfile.createBinaryProfile();

<<<<<<< HEAD
    @Specialization
    protected byte missing(VirtualFrame frame, RPromise promise) {
        controlVisibility();
        // Unwrap current promise, as it's irrelevant for 'missing'
        RNode argExpr = (RNode) promise.getRep();
        String name = RMissingHelper.unwrapName(argExpr);
        if (name == null) {
            return RRuntime.asLogical(false);
=======
    private static InlineCacheNode<Frame, Symbol> createRepCache(int level) {
        Function<Symbol, RNode> reify = symbol -> createNodeForRep(symbol, level);
        BiFunction<Frame, Symbol, Object> generic = (frame, symbol) -> RRuntime.asLogical(RMissingHelper.isMissingArgument(frame, symbol));
        return InlineCacheNode.create(3, reify, generic);
    }

    private static RNode createNodeForRep(Symbol symbol, int level) {
        if (symbol == null) {
            return ConstantNode.create(RRuntime.LOGICAL_FALSE);
>>>>>>> dc92e90d
        }
        return new MissingCheckLevel(symbol, level);
    }

<<<<<<< HEAD
        // Read name's value directly
        if (getMissingValue == null) {
            CompilerDirectives.transferToInterpreterAndInvalidate();
            getMissingValue = insert(GetMissingValueNode.create(name));
        }
        Object obj = getMissingValue.execute(frame);
        if (obj == null) {
            // In case we are not able to read the name in current frame: This is not an argument
            // and thus return false
            return RRuntime.asLogical(false);
=======
    private static class MissingCheckLevel extends RNode {

        @Child private GetMissingValueNode getMissingValue;
        @Child private InlineCacheNode<Frame, Symbol> recursive;

        private final ConditionProfile isNullProfile = ConditionProfile.createBinaryProfile();
        private final ConditionProfile isMissingProfile = ConditionProfile.createBinaryProfile();
        private final ConditionProfile isPromiseProfile = ConditionProfile.createBinaryProfile();
        private final ConditionProfile isSymbolNullProfile = ConditionProfile.createBinaryProfile();
        private final PromiseProfile promiseProfile = new PromiseProfile();
        private final int level;

        public MissingCheckLevel(Symbol symbol, int level) {
            this.level = level;
            this.getMissingValue = GetMissingValueNode.create(symbol);
        }

        @Override
        public Object execute(VirtualFrame frame) {
            // Read symbols value directly
            Object value = getMissingValue.execute(frame);
            if (isNullProfile.profile(value == null)) {
                // In case we are not able to read the symbol in current frame: This is not an
                // argument and thus return false
                return RRuntime.LOGICAL_FALSE;
            }

            if (isMissingProfile.profile(value == RMissing.instance)) {
                return RRuntime.LOGICAL_TRUE;
            }

            assert level < 30;
            // This might be a promise...
            if (isPromiseProfile.profile(value instanceof RPromise)) {
                RPromise promise = (RPromise) value;
                if (level == 0 && promise.isDefault(promiseProfile)) {
                    return RRuntime.LOGICAL_TRUE;
                }
                if (level > 0 && promise.isEvaluated(promiseProfile)) {
                    return RRuntime.LOGICAL_FALSE;
                }
                if (recursive == null) {
                    CompilerDirectives.transferToInterpreterAndInvalidate();
                    recursive = insert(createRepCache(level + 1));
                }
                // Check: If there is a cycle, return true. (This is done like in GNU R)
                if (promise.isUnderEvaluation(promiseProfile)) {
                    return RRuntime.LOGICAL_TRUE;
                }
                try {
                    promise.setUnderEvaluation(true);
                    Symbol symbol = RMissingHelper.unwrapSymbol((RNode) promise.getRep());
                    return isSymbolNullProfile.profile(symbol == null) ? RRuntime.LOGICAL_FALSE : recursive.execute(promise.getFrame(), symbol);
                } finally {
                    promise.setUnderEvaluation(false);
                }
            }
            return RRuntime.LOGICAL_FALSE;
>>>>>>> dc92e90d
        }
    }

    @Specialization
    protected byte missing(VirtualFrame frame, RPromise promise) {
        controlVisibility();
        if (repCache == null) {
            CompilerDirectives.transferToInterpreterAndInvalidate();
            repCache = insert(createRepCache(0));
        }
        Symbol symbol = RMissingHelper.unwrapSymbol((RNode) promise.getRep());
        return isSymbolNullProfile.profile(symbol == null) ? RRuntime.LOGICAL_FALSE : (byte) repCache.execute(frame, symbol);
    }

    @Specialization
    protected byte missing(@SuppressWarnings("unused") RMissing obj) {
        controlVisibility();
        return RRuntime.LOGICAL_TRUE;
    }

    @Fallback
    protected byte missing(@SuppressWarnings("unused") Object obj) {
        controlVisibility();
        return RRuntime.LOGICAL_FALSE;
    }
}<|MERGE_RESOLUTION|>--- conflicted
+++ resolved
@@ -31,6 +31,7 @@
 import com.oracle.truffle.api.frame.*;
 import com.oracle.truffle.api.utilities.*;
 import com.oracle.truffle.r.nodes.*;
+import com.oracle.truffle.r.nodes.access.ConstantNode;
 import com.oracle.truffle.r.nodes.builtin.*;
 import com.oracle.truffle.r.nodes.function.*;
 import com.oracle.truffle.r.runtime.*;
@@ -40,50 +41,27 @@
 @RBuiltin(name = "missing", kind = PRIMITIVE, parameterNames = {"x"}, nonEvalArgs = {0})
 public abstract class Missing extends RBuiltinNode {
 
-    @Child private InlineCacheNode<Frame, Symbol> repCache;
+    @Child private InlineCacheNode<Frame, String> repCache;
 
     private final ConditionProfile isSymbolNullProfile = ConditionProfile.createBinaryProfile();
 
-<<<<<<< HEAD
-    @Specialization
-    protected byte missing(VirtualFrame frame, RPromise promise) {
-        controlVisibility();
-        // Unwrap current promise, as it's irrelevant for 'missing'
-        RNode argExpr = (RNode) promise.getRep();
-        String name = RMissingHelper.unwrapName(argExpr);
-        if (name == null) {
-            return RRuntime.asLogical(false);
-=======
-    private static InlineCacheNode<Frame, Symbol> createRepCache(int level) {
-        Function<Symbol, RNode> reify = symbol -> createNodeForRep(symbol, level);
-        BiFunction<Frame, Symbol, Object> generic = (frame, symbol) -> RRuntime.asLogical(RMissingHelper.isMissingArgument(frame, symbol));
+    private static InlineCacheNode<Frame, String> createRepCache(int level) {
+        Function<String, RNode> reify = symbol -> createNodeForRep(symbol, level);
+        BiFunction<Frame, String, Object> generic = (frame, symbol) -> RRuntime.asLogical(RMissingHelper.isMissingArgument(frame, symbol));
         return InlineCacheNode.create(3, reify, generic);
     }
 
-    private static RNode createNodeForRep(Symbol symbol, int level) {
+    private static RNode createNodeForRep(String symbol, int level) {
         if (symbol == null) {
             return ConstantNode.create(RRuntime.LOGICAL_FALSE);
->>>>>>> dc92e90d
         }
         return new MissingCheckLevel(symbol, level);
     }
 
-<<<<<<< HEAD
-        // Read name's value directly
-        if (getMissingValue == null) {
-            CompilerDirectives.transferToInterpreterAndInvalidate();
-            getMissingValue = insert(GetMissingValueNode.create(name));
-        }
-        Object obj = getMissingValue.execute(frame);
-        if (obj == null) {
-            // In case we are not able to read the name in current frame: This is not an argument
-            // and thus return false
-            return RRuntime.asLogical(false);
-=======
     private static class MissingCheckLevel extends RNode {
 
         @Child private GetMissingValueNode getMissingValue;
-        @Child private InlineCacheNode<Frame, Symbol> recursive;
+        @Child private InlineCacheNode<Frame, String> recursive;
 
         private final ConditionProfile isNullProfile = ConditionProfile.createBinaryProfile();
         private final ConditionProfile isMissingProfile = ConditionProfile.createBinaryProfile();
@@ -92,7 +70,7 @@
         private final PromiseProfile promiseProfile = new PromiseProfile();
         private final int level;
 
-        public MissingCheckLevel(Symbol symbol, int level) {
+        public MissingCheckLevel(String symbol, int level) {
             this.level = level;
             this.getMissingValue = GetMissingValueNode.create(symbol);
         }
@@ -131,14 +109,13 @@
                 }
                 try {
                     promise.setUnderEvaluation(true);
-                    Symbol symbol = RMissingHelper.unwrapSymbol((RNode) promise.getRep());
+                    String symbol = RMissingHelper.unwrapName((RNode) promise.getRep());
                     return isSymbolNullProfile.profile(symbol == null) ? RRuntime.LOGICAL_FALSE : recursive.execute(promise.getFrame(), symbol);
                 } finally {
                     promise.setUnderEvaluation(false);
                 }
             }
             return RRuntime.LOGICAL_FALSE;
->>>>>>> dc92e90d
         }
     }
 
@@ -149,7 +126,7 @@
             CompilerDirectives.transferToInterpreterAndInvalidate();
             repCache = insert(createRepCache(0));
         }
-        Symbol symbol = RMissingHelper.unwrapSymbol((RNode) promise.getRep());
+        String symbol = RMissingHelper.unwrapName((RNode) promise.getRep());
         return isSymbolNullProfile.profile(symbol == null) ? RRuntime.LOGICAL_FALSE : (byte) repCache.execute(frame, symbol);
     }
 
