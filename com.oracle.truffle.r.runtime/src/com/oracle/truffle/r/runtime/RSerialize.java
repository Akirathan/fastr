--- conflicted
+++ resolved
@@ -115,17 +115,13 @@
         byte[] buf = new byte[2];
         is.read(buf);
         switch (buf[0]) {
-<<<<<<< HEAD
             case 'A':
             case 'B':
                 throw formatError(buf[0], true);
-=======
->>>>>>> 9efb1efd
             case 'X':
                 stream = new XdrFormat(is);
                 break;
             case '\n':
-<<<<<<< HEAD
                 // special case in 'A'
                 throw formatError((byte) 'A', true);
             default:
@@ -137,24 +133,8 @@
         throw new IOException("serialized stream format " + (ok ? "not implemented" : "not recognized") + ": " + format);
     }
 
-    private int inRefIndex(Flags flags) {
-        int i = unpackRefIndex(flags.value);
-=======
-                // TODO special case in 'A'
-                stream = null;
-                break;
-            case 'A':
-            case 'B':
-            default:
-                // TODO error
-                stream = null;
-                break;
-        }
-    }
-
     private int inRefIndex(int flags) {
         int i = unpackRefIndex(flags);
->>>>>>> 9efb1efd
         if (i == 0) {
             return stream.readInt();
         } else {
@@ -312,11 +292,11 @@
             case DOTSXP: {
                 Object attrItem = null;
                 Object tagItem = null;
-                if (flags.hasAttr) {
+                if (Flags.hasAttr(flags)) {
                     attrItem = readItem();
 
                 }
-                if (flags.hasTag) {
+                if (Flags.hasTag(flags)) {
                     tagItem = readItem();
                 }
                 Object carItem = readItem();
@@ -431,56 +411,6 @@
                 break;
             }
 
-<<<<<<< HEAD
-=======
-            case LISTSXP:
-            case LANGSXP:
-            case CLOSXP:
-            case PROMSXP:
-            case DOTSXP: {
-                Object attrItem = null;
-                Object tagItem = null;
-                if (Flags.hasAttr(flags)) {
-                    attrItem = readItem();
-
-                }
-                if (Flags.hasTag(flags)) {
-                    tagItem = readItem();
-                }
-                Object carItem = readItem();
-                Object cdrItem = readItem();
-                RPairList pairList = RDataFactory.createPairList(carItem, cdrItem, tagItem, type);
-                result = pairList;
-                if (attrItem != null) {
-                    assert false;
-                    // TODO figure out what attrItem is
-                    // pairList.setAttr(name, value);
-                }
-                if (type == SEXPTYPE.CLOSXP) {
-                    // must convert the RPairList to a FastR RFunction
-                    // We could convert to an AST directly, but it is easier and more robust
-                    // to deparse and reparse.
-                    RPairList rpl = (RPairList) result;
-                    String deparse = RDeparse.deparse(rpl);
-                    try {
-                        /*
-                         * The tag of result is the enclosing environment (from NAMESPACESEXP) for
-                         * the function. However the namespace is locked, so can't just eval there
-                         * (and overwrite the promise), so we fix the enclosing frame up on return.
-                         */
-                        RExpression expr = RContext.getEngine().parse(deparse);
-                        RFunction func = (RFunction) RContext.getEngine().eval(expr, RDataFactory.createNewEnv(REnvironment.emptyEnv(), 0), depth + 1);
-                        func.setEnclosingFrame(((REnvironment) rpl.getTag()).getFrame());
-                        result = func;
-                    } catch (RContext.Engine.ParseException | PutException ex) {
-                        // denotes a deparse/eval error, which is an unrecoverable bug
-                        Utils.fail("internal deparse error");
-                    }
-                }
-                break;
-            }
-
->>>>>>> 9efb1efd
             case SYMSXP: {
                 String name = (String) readItem();
                 result = RDataFactory.createSymbol(name);
