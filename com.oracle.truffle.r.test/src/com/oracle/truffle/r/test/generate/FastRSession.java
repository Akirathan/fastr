/*
 * Copyright (c) 2013, 2014, Oracle and/or its affiliates. All rights reserved.
 * DO NOT ALTER OR REMOVE COPYRIGHT NOTICES OR THIS FILE HEADER.
 *
 * This code is free software; you can redistribute it and/or modify it
 * under the terms of the GNU General Public License version 2 only, as
 * published by the Free Software Foundation.
 *
 * This code is distributed in the hope that it will be useful, but WITHOUT
 * ANY WARRANTY; without even the implied warranty of MERCHANTABILITY or
 * FITNESS FOR A PARTICULAR PURPOSE.  See the GNU General Public License
 * version 2 for more details (a copy is included in the LICENSE file that
 * accompanied this code).
 *
 * You should have received a copy of the GNU General Public License version
 * 2 along with this work; if not, write to the Free Software Foundation,
 * Inc., 51 Franklin St, Fifth Floor, Boston, MA 02110-1301 USA.
 *
 * Please contact Oracle, 500 Oracle Parkway, Redwood Shores, CA 94065 USA
 * or visit www.oracle.com if you need additional information or have any
 * questions.
 */
package com.oracle.truffle.r.test.generate;

import com.oracle.truffle.r.nodes.builtin.*;
import com.oracle.truffle.r.runtime.*;

public class FastRSession implements RSession {

    /**
     * A (virtual) console handler that collects the output in a {@link StringBuilder} for
     * comparison. It does not separate error output as the test analysis doesn't need it.
     */
    private static class ConsoleHandler implements RContext.ConsoleHandler {
        private StringBuilder buffer = new StringBuilder();

        public void println(String s) {
            buffer.append(s);
            buffer.append('\n');
        }

        public void print(String s) {
            buffer.append(s);
        }

        public String readLine() {
            return null;
        }

        public boolean isInteractive() {
            return false;
        }

        public void printErrorln(String s) {
            println(s);
        }

        public void printError(String s) {
            print(s);
        }

        public void redirectError() {
            // always
        }

        public void setPrompt(String prompt) {
            // ignore
        }

        void reset() {
            buffer.delete(0, buffer.length());
        }

        public int getWidth() {
            return RContext.CONSOLE_WIDTH;
        }

    }

    private final ConsoleHandler consoleHandler;

    public FastRSession() {
        consoleHandler = new ConsoleHandler();
<<<<<<< HEAD
        REngine.initialize(new String[0], consoleHandler, false);
=======
        REngine.setRuntimeState(new String[0], consoleHandler, false, false);
>>>>>>> ce9d470d
    }

    public String eval(String expression) {
        consoleHandler.reset();
        REngine.parseAndEval(expression, true);
        return consoleHandler.buffer.toString();
    }

    public String name() {
        return "FastR";
    }

    public void quit() {
    }

}<|MERGE_RESOLUTION|>--- conflicted
+++ resolved
@@ -81,11 +81,7 @@
 
     public FastRSession() {
         consoleHandler = new ConsoleHandler();
-<<<<<<< HEAD
-        REngine.initialize(new String[0], consoleHandler, false);
-=======
-        REngine.setRuntimeState(new String[0], consoleHandler, false, false);
->>>>>>> ce9d470d
+        REngine.initialize(new String[0], consoleHandler, false, false);
     }
 
     public String eval(String expression) {
