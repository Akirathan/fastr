--- conflicted
+++ resolved
@@ -75,13 +75,8 @@
         }
     }
 
-<<<<<<< HEAD
-    @Specialization(order = 0, guards = {"zero", "startLengthOne", "toLengthOne"})
-    public int seq(VirtualFrame frame, RAbstractIntVector start, RAbstractIntVector to, Object stride, RMissing lengthOut) {
-=======
     @Specialization(order = 0, guards = {"startLengthOne", "toLengthOne", "zero"})
-    public int seqZero(RAbstractIntVector start, RAbstractIntVector to, Object stride, RMissing lengthOut, RMissing alongWith) {
->>>>>>> c5744a1a
+    public int seqZero(VirtualFrame frame, RAbstractIntVector start, RAbstractIntVector to, Object stride, RMissing lengthOut, RMissing alongWith) {
         controlVisibility();
         return 0;
     }
@@ -265,11 +260,7 @@
     }
 
     @Specialization(order = 150, guards = "lengthZero")
-<<<<<<< HEAD
-    public RIntVector seqLengthZero(RMissing start, RMissing to, RMissing stride, int lengthOut) {
-=======
-    public RIntVector LengthZero(RMissing start, RMissing to, RMissing stride, int lengthOut, RMissing alongWith) {
->>>>>>> c5744a1a
+    public RIntVector seqLengthZero(RMissing start, RMissing to, RMissing stride, int lengthOut, RMissing alongWith) {
         controlVisibility();
         return RDataFactory.createEmptyIntVector();
     }
@@ -368,29 +359,25 @@
         return start.getDataAt(0) == 0 && to.getDataAt(0) == 0;
     }
 
-<<<<<<< HEAD
-    protected boolean startLengthOne(VirtualFrame frame, RAbstractVector start) {
-=======
     protected boolean startEmpty(RAbstractVector start) {
         return start.getLength() == 0;
     }
 
-    protected boolean startLengthOne(RAbstractIntVector start) {
+    protected boolean startLengthOne(VirtualFrame frame, RAbstractIntVector start) {
         if (start.getLength() != 1) {
-            throw RError.error(getEncapsulatingSourceSection(), RError.Message.MUST_BE_SCALAR, "from");
+            throw RError.error(frame, getEncapsulatingSourceSection(), RError.Message.MUST_BE_SCALAR, "from");
         }
         return true;
     }
 
-    protected boolean startLengthOne(RAbstractLogicalVector start) {
+    protected boolean startLengthOne(VirtualFrame frame, RAbstractLogicalVector start) {
         if (start.getLength() != 1) {
-            throw RError.error(getEncapsulatingSourceSection(), RError.Message.MUST_BE_SCALAR, "from");
+            throw RError.error(frame, getEncapsulatingSourceSection(), RError.Message.MUST_BE_SCALAR, "from");
         }
         return true;
     }
 
-    protected boolean startLengthOne(RAbstractDoubleVector start) {
->>>>>>> c5744a1a
+    protected boolean startLengthOne(VirtualFrame frame, RAbstractDoubleVector start) {
         if (start.getLength() != 1) {
             throw RError.error(frame, getEncapsulatingSourceSection(), RError.Message.MUST_BE_SCALAR, "from");
         }
