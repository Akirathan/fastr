--- conflicted
+++ resolved
@@ -33,11 +33,8 @@
 import com.oracle.truffle.api.utilities.*;
 import com.oracle.truffle.r.nodes.*;
 import com.oracle.truffle.r.nodes.access.*;
-<<<<<<< HEAD
+import com.oracle.truffle.r.nodes.function.PromiseHelperNode.PromiseCheckHelperNode;
 import com.oracle.truffle.r.nodes.function.opt.*;
-=======
-import com.oracle.truffle.r.nodes.function.PromiseHelperNode.PromiseCheckHelperNode;
->>>>>>> 723dfca3
 import com.oracle.truffle.r.runtime.*;
 import com.oracle.truffle.r.runtime.data.*;
 import com.oracle.truffle.r.runtime.data.RPromise.Closure;
@@ -58,11 +55,6 @@
      */
     protected final RPromiseFactory factory;
 
-<<<<<<< HEAD
-=======
-    protected final ConditionProfile isDefaultArgProfile = ConditionProfile.createBinaryProfile();
-
->>>>>>> 723dfca3
     /**
      * @param factory {@link #factory}
      */
@@ -77,20 +69,17 @@
      *         {@link RPromiseFactory#getType()} the proper {@link PromiseNode} implementation
      */
     @TruffleBoundary
-<<<<<<< HEAD
-    public static PromiseNode create(SourceSection src, RPromiseFactory factory) {
-=======
     public static RNode create(SourceSection src, RPromiseFactory factory) {
+        assert factory.getType() != PromiseType.NO_ARG;
+
         RNode pn = null;
->>>>>>> 723dfca3
-        assert factory.getType() != PromiseType.NO_ARG;
-
-        PromiseNode pn = null;
         switch (factory.getEvalPolicy()) {
             case INLINED:
                 if (factory.getType() == PromiseType.ARG_SUPPLIED) {
+                    // TODO Correct??
                     pn = factory.getExpr() instanceof ConstantNode ? (RNode) factory.getExpr() : new InlinedSuppliedPromiseNode(factory);
                 } else {
+                    // TODO Correct??
                     pn = factory.getDefaultExpr() instanceof ConstantNode ? (RNode) factory.getDefaultExpr() : new InlinedPromiseNode(factory);
                 }
                 break;
@@ -225,13 +214,8 @@
      */
     private static final class InlinedSuppliedPromiseNode extends PromiseNode {
         @Child private RNode expr;
-<<<<<<< HEAD
-        @Child private InlineCacheNode<VirtualFrame, RNode> promiseExpressionCache = InlineCacheNode.createExpression(3);
-        private final PromiseProfile promiseProfile = new PromiseProfile();
-=======
         @Child private PromiseHelperNode promiseHelper;
         @Child private PromiseCheckHelperNode promiseCheckHelper;
->>>>>>> 723dfca3
 
         private final BranchProfile isMissingProfile = BranchProfile.create();
         private final BranchProfile isVarArgProfile = BranchProfile.create();
@@ -311,13 +295,7 @@
         private final RPromise promise;
         @CompilationFinal private boolean isEvaluated = false;
 
-<<<<<<< HEAD
-        private final PromiseProfile promiseProfile = new PromiseProfile();
-
         private VarArgNode(RPromise promise) {
-=======
-        private VarArgPromiseNode(RPromise promise) {
->>>>>>> 723dfca3
             this.promise = promise;
         }
 
