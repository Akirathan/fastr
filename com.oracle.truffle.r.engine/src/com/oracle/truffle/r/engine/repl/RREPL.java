/*
<<<<<<< HEAD
 * Copyright (c) 2015, 2015, Oracle and/or its affiliates. All rights reserved.
=======
 * Copyright (c) 2015, 2016, Oracle and/or its affiliates. All rights reserved.
>>>>>>> 3d6b58b5
 * DO NOT ALTER OR REMOVE COPYRIGHT NOTICES OR THIS FILE HEADER.
 *
 * This code is free software; you can redistribute it and/or modify it
 * under the terms of the GNU General Public License version 2 only, as
 * published by the Free Software Foundation.
 *
 * This code is distributed in the hope that it will be useful, but WITHOUT
 * ANY WARRANTY; without even the implied warranty of MERCHANTABILITY or
 * FITNESS FOR A PARTICULAR PURPOSE.  See the GNU General Public License
 * version 2 for more details (a copy is included in the LICENSE file that
 * accompanied this code).
 *
 * You should have received a copy of the GNU General Public License version
 * 2 along with this work; if not, write to the Free Software Foundation,
 * Inc., 51 Franklin St, Fifth Floor, Boston, MA 02110-1301 USA.
 *
 * Please contact Oracle, 500 Oracle Parkway, Redwood Shores, CA 94065 USA
 * or visit www.oracle.com if you need additional information or have any
 * questions.
 */
package com.oracle.truffle.r.engine.repl;

import com.oracle.truffle.tools.debug.shell.server.REPLServer;

public final class RREPL {
    public static void main(String[] args) {

<<<<<<< HEAD
=======
        // Cheating for the prototype: start from SL, rather than from the client.
>>>>>>> 3d6b58b5
        final REPLServer server = new REPLServer("application/x-r");
        server.start();
    }

    private RREPL() {
    }

}<|MERGE_RESOLUTION|>--- conflicted
+++ resolved
@@ -1,9 +1,5 @@
 /*
-<<<<<<< HEAD
- * Copyright (c) 2015, 2015, Oracle and/or its affiliates. All rights reserved.
-=======
  * Copyright (c) 2015, 2016, Oracle and/or its affiliates. All rights reserved.
->>>>>>> 3d6b58b5
  * DO NOT ALTER OR REMOVE COPYRIGHT NOTICES OR THIS FILE HEADER.
  *
  * This code is free software; you can redistribute it and/or modify it
@@ -30,11 +26,6 @@
 
 public final class RREPL {
     public static void main(String[] args) {
-
-<<<<<<< HEAD
-=======
-        // Cheating for the prototype: start from SL, rather than from the client.
->>>>>>> 3d6b58b5
         final REPLServer server = new REPLServer("application/x-r");
         server.start();
     }
