/*
 * Copyright (c) 2014, Oracle and/or its affiliates. All rights reserved.
 * DO NOT ALTER OR REMOVE COPYRIGHT NOTICES OR THIS FILE HEADER.
 *
 * This code is free software; you can redistribute it and/or modify it
 * under the terms of the GNU General Public License version 2 only, as
 * published by the Free Software Foundation.
 *
 * This code is distributed in the hope that it will be useful, but WITHOUT
 * ANY WARRANTY; without even the implied warranty of MERCHANTABILITY or
 * FITNESS FOR A PARTICULAR PURPOSE.  See the GNU General Public License
 * version 2 for more details (a copy is included in the LICENSE file that
 * accompanied this code).
 *
 * You should have received a copy of the GNU General Public License version
 * 2 along with this work; if not, write to the Free Software Foundation,
 * Inc., 51 Franklin St, Fifth Floor, Boston, MA 02110-1301 USA.
 *
 * Please contact Oracle, 500 Oracle Parkway, Redwood Shores, CA 94065 USA
 * or visit www.oracle.com if you need additional information or have any
 * questions.
 */
package com.oracle.truffle.r.nodes.graphics.core;

import com.oracle.truffle.r.nodes.graphics.core.geometry.Coordinates;
import com.oracle.truffle.r.runtime.Utils;
import com.oracle.truffle.r.nodes.graphics.MockGraphicsDevice;

import static com.oracle.truffle.r.nodes.graphics.core.GraphicsEvent.GE_FINAL_STATE;
import static com.oracle.truffle.r.nodes.graphics.core.GraphicsEvent.GE_INIT_STATE;

// todo implement 'active' devices array from devices.c
public final class GraphicsEngineImpl implements GraphicsEngine {
<<<<<<< HEAD
    private static final int MAX_GRAPHICS_SYSTEMS_AMOUNT = 24;  //GNUR: GraphicsEngine.h
    private static final int MAX_GRAPHICS_DEVICES_AMOUNT = 64;
=======
    static final int MAX_GRAPHICS_SYSTEMS_AMOUNT = 24;  // GNUR: GraphicsEngine.h
    static final int MAX_GRAPHICS_DEVICES_AMOUNT = 64;
>>>>>>> 2721792f
    private static final int NULL_GRAPHICS_DEVICE_INDEX = 0;
    private static final int LAST_GRAPHICS_DEVICE_INDEX = MAX_GRAPHICS_DEVICES_AMOUNT - 1;
    private static final int NOT_FOUND = -1;
    private static final GraphicsEngine instance = new GraphicsEngineImpl();

    /**
     * According to GNUR devices.c: 0 - null device, 63 - empty.
     */
    private final GraphicsDevice[] graphicsDevices = new GraphicsDevice[MAX_GRAPHICS_DEVICES_AMOUNT];
    private final GraphicsSystem[] graphicsSystems = new AbstractGraphicsSystem[MAX_GRAPHICS_SYSTEMS_AMOUNT];

    private int graphicsSystemsAmount = 0;
    private int devicesAmountWithoutNullDevice = 0;
    private GraphicsDevice currentGraphicsDevice = NullGraphicsDevice.getInstance();

<<<<<<< HEAD
    public static GraphicsEngine getInstance() {
        return instance;
    }

    private GraphicsEngineImpl() {
=======
    public GraphicsEngineImpl() {
>>>>>>> 2721792f
        initNullGraphicsDevice();
    }

    /**
     * According to GNUR 0 index is for the Null graphics device.
     */
    private void initNullGraphicsDevice() {
        graphicsDevices[NULL_GRAPHICS_DEVICE_INDEX] = NullGraphicsDevice.getInstance();
    }

    public int registerGraphicsSystem(GraphicsSystem newGraphicsSystem) throws Exception {
        if (newGraphicsSystem == null) {
            throw new NullPointerException("Graphics system to register is null");
        }
        int index = findElementIndexInArray(null, graphicsSystems); // find null in the
// graphicsSystems
        if (NOT_FOUND == index) {
            throw handleErrorAndMakeException("too many graphics systems registered");
        }
        graphicsSystems[index] = newGraphicsSystem;
        callListenerForEachDevice(newGraphicsSystem.getGraphicsEventsListener(), GE_INIT_STATE);
        graphicsSystemsAmount++;
        return index;
    }

    private void callListenerForEachDevice(AbstractGraphicsSystem.GraphicsEventsListener listener, GraphicsEvent event) {
        if (noGraphicsDevices()) {
            return;
        }
        for (int i = NULL_GRAPHICS_DEVICE_INDEX + 1; i < LAST_GRAPHICS_DEVICE_INDEX; i++) {
            GraphicsDevice graphicsDevice = graphicsDevices[i];
            if (graphicsDevice != null) {
                listener.onEvent(event, graphicsDevice);
            }
        }
    }

    // todo transcribe error(_(msg)) from errors.c
    private static Exception handleErrorAndMakeException(String message) {
        return new Exception(message);
    }

    // todo implement in GNUR way
    private static void issueWarning(String warningMessage) {
        Utils.warn(warningMessage);
    }

    public void unRegisterGraphicsSystem(int graphicsSystemId) {
        checkGraphicsSystemIndex(graphicsSystemId);
        if (graphicsSystemsAmount == 0) {
            issueWarning("no graphics system to unregister");
            return;
        }
        GraphicsSystem graphicsSystem = graphicsSystems[graphicsSystemId];
        callListenerForEachDevice(graphicsSystem.getGraphicsEventsListener(), GE_FINAL_STATE);
        graphicsSystems[graphicsSystemId] = null;
        graphicsSystemsAmount--;
    }

    private void checkGraphicsSystemIndex(int graphicsSystemIndex) {
        if (graphicsSystemIndex < 0 || graphicsSystemIndex >= graphicsSystems.length) {
            throw new IllegalArgumentException("Wrong graphics system index: " + graphicsSystemIndex);
        }
    }

    // todo implement '.Devices' list related logic from GEaddDevices (devices.c)
    public void registerGraphicsDevice(GraphicsDevice newGraphicsDevice) throws Exception {
        if (newGraphicsDevice == null) {
            throw new NullPointerException("Graphics device to register is null");
        }
        if (!noGraphicsDevices()) {
            getCurrentGraphicsDevice().deactivate();
        }
        int index = findElementIndexInArray(NULL_GRAPHICS_DEVICE_INDEX + 1, LAST_GRAPHICS_DEVICE_INDEX, null, graphicsDevices);
        if (index == NOT_FOUND) {
            throw handleErrorAndMakeException("too many open devices");
        }
        graphicsDevices[index] = newGraphicsDevice;
        devicesAmountWithoutNullDevice++;
        currentGraphicsDevice = newGraphicsDevice;
        notifyEachGraphicsSystem(newGraphicsDevice, GE_INIT_STATE);
        newGraphicsDevice.activate();
    }

    private void notifyEachGraphicsSystem(GraphicsDevice graphicsDevice, GraphicsEvent event) {
        for (int i = 0; i < MAX_GRAPHICS_SYSTEMS_AMOUNT; i++) {
            GraphicsSystem graphicsSystem = graphicsSystems[i];
            if (graphicsSystem != null) {
                graphicsSystem.getGraphicsEventsListener().onEvent(event, graphicsDevice);
            }
        }
    }

    public void unRegisterGraphicsDevice(GraphicsDevice deviceToUnregister) {
        if (deviceToUnregister == null) {
            throw new NullPointerException("Graphics device to unregister is null");
        }
        doUnregisterGraphicsDevice(deviceToUnregister);
        makeItCurrent(getGraphicsDeviceNextTo(deviceToUnregister));
        // todo Interesting that in GNUR a GraphicsSystem is not notified when a GraphicsDevice is
// killed
    }

    private void doUnregisterGraphicsDevice(GraphicsDevice deviceToUnregister) {
        int index = findElementIndexInArray(deviceToUnregister, graphicsDevices);
        if (index == NOT_FOUND) {
            issueWarning("no graphics device to unregister");
            return;
        }
        graphicsDevices[index] = null;
        devicesAmountWithoutNullDevice--;
        currentGraphicsDevice = getNullGraphicsDevice();
        deviceToUnregister.close();
    }

    private void makeItCurrent(GraphicsDevice newCurrentGraphicsDevice) {
        currentGraphicsDevice = newCurrentGraphicsDevice;
        currentGraphicsDevice.activate();
    }

    public int getGraphicsDevicesAmount() {
        return devicesAmountWithoutNullDevice;
    }

    public boolean noGraphicsDevices() {
        return devicesAmountWithoutNullDevice == 0;
    }

    public GraphicsDevice getCurrentGraphicsDevice() {
        if (isNullDeviceIsCurrent()) {
            try {
                // todo transcribe device installation from GNUR GEcurrentDevice (devices.c)
                installCurrentGraphicsDevice();
            } catch (Exception e) {
                e.printStackTrace();
            }
        }
        return currentGraphicsDevice;
    }

    private boolean isNullDeviceIsCurrent() {
        return currentGraphicsDevice == getNullGraphicsDevice();
    }

    private void installCurrentGraphicsDevice() throws Exception {
        registerGraphicsDevice(new MockGraphicsDevice());
    }

    public GraphicsDevice getGraphicsDeviceNextTo(GraphicsDevice graphicsDevice) {
        if (graphicsDevice == null) {
            throw new NullPointerException("Graphics device is null");
        }
        int startIndex = findElementIndexInArray(graphicsDevice, graphicsDevices);
        if (startIndex == NOT_FOUND) {
            return getNullGraphicsDevice();
        }
        GraphicsDevice foundDevice = findNotNullGraphicsDevice(startIndex + 1, graphicsDevices.length, SearchDirection.FORWARD);
        if (foundDevice == null) {
            foundDevice = findNotNullGraphicsDevice(startIndex - 1, NULL_GRAPHICS_DEVICE_INDEX, SearchDirection.BACKWARD);
        }
        return foundDevice == null ? getNullGraphicsDevice() : foundDevice;
    }

    @Override
    public void setCurrentGraphicsDeviceMode(GraphicsDevice.Mode newMode) {
        GraphicsDevice currentDevice = getCurrentGraphicsDevice();
        if (currentDevice.getMode() != newMode) {
            currentDevice.setMode(newMode);
        }
    }

    public GraphicsDevice getGraphicsDevicePrevTo(GraphicsDevice graphicsDevice) {
        if (graphicsDevice == null) {
            throw new NullPointerException("Graphics device is null");
        }
        int startIndex = findElementIndexInArray(graphicsDevice, graphicsDevices);
        if (startIndex == NOT_FOUND) {
            return getNullGraphicsDevice();
        }
        GraphicsDevice foundDevice = findNotNullGraphicsDevice(startIndex - 1, NULL_GRAPHICS_DEVICE_INDEX, SearchDirection.BACKWARD);
        if (foundDevice == null) {
            foundDevice = findNotNullGraphicsDevice(startIndex + 1, graphicsDevices.length, SearchDirection.FORWARD);
        }
        return foundDevice == null ? getNullGraphicsDevice() : foundDevice;
    }

    private static <T> int findElementIndexInArray(T element, T[] array) {
        return findElementIndexInArray(0, array.length, element, array);
    }

    private static <T> int findElementIndexInArray(int startIndexInclusive, int endIndexNotInclusive, T element, T[] array) {
        for (int i = startIndexInclusive; i < endIndexNotInclusive; i++) {
            if (array[i] == element) {
                return i;
            }
        }
        return NOT_FOUND;
    }

    private GraphicsDevice findNotNullGraphicsDevice(int startIndexInclusive, int endIndexNotInclusive, SearchDirection direction) {
        switch (direction) {
            case FORWARD:
                for (int i = startIndexInclusive; i < endIndexNotInclusive; i++) {
                    GraphicsDevice graphicsDevice = graphicsDevices[i];
                    if (graphicsDevice != null) {
                        return graphicsDevice;
                    }
                }
                break;
            case BACKWARD:
                for (int i = startIndexInclusive; i > endIndexNotInclusive; i--) {
                    GraphicsDevice graphicsDevice = graphicsDevices[i];
                    if (graphicsDevice != null) {
                        return graphicsDevice;
                    }
                }
        }
        return getNullGraphicsDevice();
    }

    private GraphicsDevice getNullGraphicsDevice() {
        return graphicsDevices[NULL_GRAPHICS_DEVICE_INDEX];
    }

    @Override
    public void setCurrentGraphicsDeviceClipRect(double x1, double y1, double x2, double y2) {
        //todo transcribe from GESetClip() (engine.c)
        getCurrentGraphicsDevice().setClipRect(0,0,0,0);
    }

    @Override
    public void drawPolyline(Coordinates coordinates, DrawingParameters drawingParameters) {
        getCurrentGraphicsDevice().drawPolyline(coordinates, drawingParameters);
    }

    private enum SearchDirection {
        FORWARD,
        BACKWARD
    }
}<|MERGE_RESOLUTION|>--- conflicted
+++ resolved
@@ -31,13 +31,8 @@
 
 // todo implement 'active' devices array from devices.c
 public final class GraphicsEngineImpl implements GraphicsEngine {
-<<<<<<< HEAD
     private static final int MAX_GRAPHICS_SYSTEMS_AMOUNT = 24;  //GNUR: GraphicsEngine.h
     private static final int MAX_GRAPHICS_DEVICES_AMOUNT = 64;
-=======
-    static final int MAX_GRAPHICS_SYSTEMS_AMOUNT = 24;  // GNUR: GraphicsEngine.h
-    static final int MAX_GRAPHICS_DEVICES_AMOUNT = 64;
->>>>>>> 2721792f
     private static final int NULL_GRAPHICS_DEVICE_INDEX = 0;
     private static final int LAST_GRAPHICS_DEVICE_INDEX = MAX_GRAPHICS_DEVICES_AMOUNT - 1;
     private static final int NOT_FOUND = -1;
@@ -53,15 +48,11 @@
     private int devicesAmountWithoutNullDevice = 0;
     private GraphicsDevice currentGraphicsDevice = NullGraphicsDevice.getInstance();
 
-<<<<<<< HEAD
     public static GraphicsEngine getInstance() {
         return instance;
     }
 
     private GraphicsEngineImpl() {
-=======
-    public GraphicsEngineImpl() {
->>>>>>> 2721792f
         initNullGraphicsDevice();
     }
 
@@ -76,8 +67,7 @@
         if (newGraphicsSystem == null) {
             throw new NullPointerException("Graphics system to register is null");
         }
-        int index = findElementIndexInArray(null, graphicsSystems); // find null in the
-// graphicsSystems
+        int index = findElementIndexInArray(null, graphicsSystems); // find null in the graphicsSystems
         if (NOT_FOUND == index) {
             throw handleErrorAndMakeException("too many graphics systems registered");
         }
@@ -100,12 +90,12 @@
     }
 
     // todo transcribe error(_(msg)) from errors.c
-    private static Exception handleErrorAndMakeException(String message) {
+    private Exception handleErrorAndMakeException(String message) {
         return new Exception(message);
     }
 
     // todo implement in GNUR way
-    private static void issueWarning(String warningMessage) {
+    private void issueWarning(String warningMessage) {
         Utils.warn(warningMessage);
     }
 
@@ -161,8 +151,7 @@
         }
         doUnregisterGraphicsDevice(deviceToUnregister);
         makeItCurrent(getGraphicsDeviceNextTo(deviceToUnregister));
-        // todo Interesting that in GNUR a GraphicsSystem is not notified when a GraphicsDevice is
-// killed
+        //todo Interesting that in GNUR a GraphicsSystem is not notified when a GraphicsDevice is killed
     }
 
     private void doUnregisterGraphicsDevice(GraphicsDevice deviceToUnregister) {
@@ -248,11 +237,11 @@
         return foundDevice == null ? getNullGraphicsDevice() : foundDevice;
     }
 
-    private static <T> int findElementIndexInArray(T element, T[] array) {
+    private <T> int findElementIndexInArray(T element, T[] array) {
         return findElementIndexInArray(0, array.length, element, array);
     }
 
-    private static <T> int findElementIndexInArray(int startIndexInclusive, int endIndexNotInclusive, T element, T[] array) {
+    private <T> int findElementIndexInArray(int startIndexInclusive, int endIndexNotInclusive, T element, T[] array) {
         for (int i = startIndexInclusive; i < endIndexNotInclusive; i++) {
             if (array[i] == element) {
                 return i;
