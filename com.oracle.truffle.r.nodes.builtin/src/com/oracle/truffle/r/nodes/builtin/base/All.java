--- conflicted
+++ resolved
@@ -25,110 +25,16 @@
 import static com.oracle.truffle.r.runtime.RDispatch.SUMMARY_GROUP_GENERIC;
 import static com.oracle.truffle.r.runtime.builtins.RBehavior.PURE;
 import static com.oracle.truffle.r.runtime.builtins.RBuiltinKind.PRIMITIVE;
-<<<<<<< HEAD
-import static com.oracle.truffle.r.nodes.builtin.CastBuilder.Predef.*;
-
-import com.oracle.truffle.api.CompilerDirectives;
-import com.oracle.truffle.api.dsl.Specialization;
-import com.oracle.truffle.r.nodes.builtin.CastBuilder;
-import com.oracle.truffle.r.nodes.builtin.RBuiltinNode;
-import com.oracle.truffle.r.nodes.unary.CastLogicalNode;
-import com.oracle.truffle.r.nodes.unary.CastLogicalNodeGen;
-import com.oracle.truffle.r.runtime.RRuntime;
-import com.oracle.truffle.r.runtime.builtins.RBuiltin;
-import com.oracle.truffle.r.runtime.data.RArgsValuesAndNames;
-import com.oracle.truffle.r.runtime.data.RLogicalVector;
-import com.oracle.truffle.r.runtime.data.RMissing;
-import com.oracle.truffle.r.runtime.data.RNull;
-import com.oracle.truffle.r.runtime.data.RSequence;
-import com.oracle.truffle.r.runtime.data.RVector;
-=======
 
 import com.oracle.truffle.api.dsl.Fallback;
 import com.oracle.truffle.r.runtime.RInternalError;
 import com.oracle.truffle.r.runtime.builtins.RBuiltin;
->>>>>>> bd84f9ec
 
 /**
  * TODO: Added primitive {@code na.rm} support, but this code needs rewriting in the same manner as
  * {@link Any} and there is opportunity to share code.
  */
 @RBuiltin(name = "all", kind = PRIMITIVE, parameterNames = {"...", "na.rm"}, dispatch = SUMMARY_GROUP_GENERIC, behavior = PURE)
-<<<<<<< HEAD
-public abstract class All extends RBuiltinNode {
-
-    @Child private CastLogicalNode castLogicalNode;
-
-    @Override
-    public Object[] getDefaultParameterValues() {
-        return new Object[]{RArgsValuesAndNames.EMPTY, RRuntime.LOGICAL_FALSE};
-    }
-
-    @Override
-    protected void createCasts(CastBuilder casts) {
-        // casts.arg("...").mustBe(integerValue().or(logicalValue())).asLogicalVector();
-        casts.arg("na.rm").asLogicalVector().findFirst(RRuntime.LOGICAL_NA).map(toBoolean());
-    }
-
-    @Specialization
-    protected byte all(byte value, @SuppressWarnings("unused") boolean naRm) {
-        return value;
-    }
-
-    @Specialization
-    protected byte all(RLogicalVector vector, boolean naRm) {
-        return accumulate(vector, naRm);
-    }
-
-    @Specialization
-    protected byte all(@SuppressWarnings("unused") RNull vector, @SuppressWarnings("unused") boolean naRm) {
-        return RRuntime.LOGICAL_TRUE;
-    }
-
-    @Specialization
-    protected byte all(@SuppressWarnings("unused") RMissing vector, @SuppressWarnings("unused") boolean naRm) {
-        return RRuntime.LOGICAL_TRUE;
-    }
-
-    @Specialization
-    protected byte all(RArgsValuesAndNames args, boolean naRm) {
-        if (castLogicalNode == null) {
-            CompilerDirectives.transferToInterpreterAndInvalidate();
-            castLogicalNode = insert(CastLogicalNodeGen.create(true, false, false));
-        }
-        Object[] argValues = args.getArguments();
-        for (Object argValue : argValues) {
-            byte result;
-            if (argValue instanceof RVector || argValue instanceof RSequence) {
-                result = accumulate((RLogicalVector) castLogicalNode.execute(argValue), naRm);
-            } else if (argValue == RNull.instance) {
-                result = RRuntime.LOGICAL_TRUE;
-            } else {
-                result = (byte) castLogicalNode.execute(argValue);
-                if (result == RRuntime.LOGICAL_NA && naRm) {
-                    continue;
-                }
-            }
-            if (result != RRuntime.LOGICAL_TRUE) {
-                return result;
-            }
-        }
-        return RRuntime.LOGICAL_TRUE;
-    }
-
-    private static byte accumulate(RLogicalVector vector, boolean naRm) {
-        for (int i = 0; i < vector.getLength(); i++) {
-            byte b = vector.getDataAt(i);
-            if (b == RRuntime.LOGICAL_NA && naRm) {
-                continue;
-            }
-            if (b != RRuntime.LOGICAL_TRUE) {
-                return b;
-            }
-        }
-        return RRuntime.LOGICAL_TRUE;
-    }
-=======
 public abstract class All extends Quantifier {
 
     @Override
@@ -142,5 +48,4 @@
         throw RInternalError.shouldNotReachHere();
     }
 
->>>>>>> bd84f9ec
 }